#![expect(
    unsafe_code,
    reason = "Unsafe code is needed to work with dynamic components"
)]

//! This example show how you can create components dynamically, spawn entities with those components
//! as well as query for entities with those components.

use std::{alloc::Layout, collections::HashMap, io::Write, ptr::NonNull};

use bevy::{
    ecs::{
        component::{
<<<<<<< HEAD
            ComponentDescriptor, ComponentId, ComponentInfo, ComponentsReader, StorageType,
=======
            ComponentCloneBehavior, ComponentDescriptor, ComponentId, ComponentInfo, StorageType,
>>>>>>> 3c9e696f
        },
        query::QueryData,
        world::FilteredEntityMut,
    },
    prelude::*,
    ptr::{Aligned, OwningPtr},
};

const PROMPT: &str = "
Commands:
    comp, c   Create new components
    spawn, s  Spawn entities
    query, q  Query for entities
Enter a command with no parameters for usage.";

const COMPONENT_PROMPT: &str = "
comp, c   Create new components
    Enter a comma separated list of type names optionally followed by a size in u64s.
    e.g. CompA 3, CompB, CompC 2";

const ENTITY_PROMPT: &str = "
spawn, s  Spawn entities
    Enter a comma separated list of components optionally followed by values.
    e.g. CompA 0 1 0, CompB, CompC 1";

const QUERY_PROMPT: &str = "
query, q  Query for entities
    Enter a query to fetch and update entities
    Components with read or write access will be displayed with their values
    Components with write access will have their fields incremented by one

    Accesses: 'A' with, '&A' read, '&mut A' write
    Operators: '||' or, ',' and, '?' optional

    e.g. &A || &B, &mut C, D, ?E";

fn main() {
    let mut world = World::new();
    let mut lines = std::io::stdin().lines();
    let mut component_names = HashMap::<String, ComponentId>::new();
    let mut component_info = HashMap::<ComponentId, ComponentInfo>::new();

    println!("{PROMPT}");
    loop {
        print!("\n> ");
        let _ = std::io::stdout().flush();
        let Some(Ok(line)) = lines.next() else {
            return;
        };

        if line.is_empty() {
            return;
        };

        let Some((first, rest)) = line.trim().split_once(|c: char| c.is_whitespace()) else {
            match &line.chars().next() {
                Some('c') => println!("{COMPONENT_PROMPT}"),
                Some('s') => println!("{ENTITY_PROMPT}"),
                Some('q') => println!("{QUERY_PROMPT}"),
                _ => println!("{PROMPT}"),
            }
            continue;
        };

        match &first[0..1] {
            "c" => {
                rest.split(',').for_each(|component| {
                    let mut component = component.split_whitespace();
                    let Some(name) = component.next() else {
                        return;
                    };
                    let size = match component.next().map(str::parse) {
                        Some(Ok(size)) => size,
                        _ => 0,
                    };
                    // Register our new component to the world with a layout specified by it's size
                    // SAFETY: [u64] is Send + Sync
                    let id = world.register_component_with_descriptor(unsafe {
                        ComponentDescriptor::new_with_layout(
                            name.to_string(),
                            StorageType::Table,
                            Layout::array::<u64>(size).unwrap(),
                            None,
                            true,
                            ComponentCloneBehavior::Default,
                        )
                    });
                    let Some(info) = world.components().get_info(id) else {
                        return;
                    };
                    component_names.insert(name.to_string(), id);
                    component_info.insert(id, info.clone());
                    println!("Component {} created with id: {}", name, id.index());
                });
            }
            "s" => {
                let mut to_insert_ids = Vec::new();
                let mut to_insert_data = Vec::new();
                rest.split(',').for_each(|component| {
                    let mut component = component.split_whitespace();
                    let Some(name) = component.next() else {
                        return;
                    };

                    // Get the id for the component with the given name
                    let Some(&id) = component_names.get(name) else {
                        println!("Component {name} does not exist");
                        return;
                    };

                    // Calculate the length for the array based on the layout created for this component id
                    let info = world.components().get_info(id).unwrap();
                    let len = info.layout().size() / size_of::<u64>();
                    let mut values: Vec<u64> = component
                        .take(len)
                        .filter_map(|value| value.parse::<u64>().ok())
                        .collect();
                    values.resize(len, 0);

                    // Collect the id and array to be inserted onto our entity
                    to_insert_ids.push(id);
                    to_insert_data.push(values);
                });

                let mut entity = world.spawn_empty();

                // Construct an `OwningPtr` for each component in `to_insert_data`
                let to_insert_ptr = to_owning_ptrs(&mut to_insert_data);

                // SAFETY:
                // - Component ids have been taken from the same world
                // - Each array is created to the layout specified in the world
                unsafe {
                    entity.insert_by_ids(&to_insert_ids, to_insert_ptr.into_iter());
                }

                println!("Entity spawned with id: {}", entity.id());
            }
            "q" => {
                let mut builder = QueryBuilder::<FilteredEntityMut>::new(&mut world);
                parse_query(rest, &mut builder, &component_names);
                let mut query = builder.build();
                query.iter_mut(&mut world).for_each(|filtered_entity| {
                    let terms = filtered_entity
                        .access()
                        .component_reads_and_writes()
                        .0
                        .map(|id| {
                            let ptr = filtered_entity.get_by_id(id).unwrap();
                            let info = component_info.get(&id).unwrap();
                            let len = info.layout().size() / size_of::<u64>();

                            // SAFETY:
                            // - All components are created with layout [u64]
                            // - len is calculated from the component descriptor
                            let data = unsafe {
                                std::slice::from_raw_parts_mut(
                                    ptr.assert_unique().as_ptr().cast::<u64>(),
                                    len,
                                )
                            };

                            // If we have write access, increment each value once
                            if filtered_entity.access().has_component_write(id) {
                                data.iter_mut().for_each(|data| {
                                    *data += 1;
                                });
                            }

                            format!("{}: {:?}", info.name(), data[0..len].to_vec())
                        })
                        .collect::<Vec<_>>()
                        .join(", ");

                    println!("{}: {}", filtered_entity.id(), terms);
                });
            }
            _ => continue,
        }
    }
}

// Constructs `OwningPtr` for each item in `components`
// By sharing the lifetime of `components` with the resulting ptrs we ensure we don't drop the data before use
fn to_owning_ptrs(components: &mut [Vec<u64>]) -> Vec<OwningPtr<Aligned>> {
    components
        .iter_mut()
        .map(|data| {
            let ptr = data.as_mut_ptr();
            // SAFETY:
            // - Pointers are guaranteed to be non-null
            // - Memory pointed to won't be dropped until `components` is dropped
            unsafe {
                let non_null = NonNull::new_unchecked(ptr.cast());
                OwningPtr::new(non_null)
            }
        })
        .collect()
}

fn parse_term<Q: QueryData>(
    str: &str,
    builder: &mut QueryBuilder<Q>,
    components: &HashMap<String, ComponentId>,
) {
    let mut matched = false;
    let str = str.trim();
    match str.chars().next() {
        // Optional term
        Some('?') => {
            builder.optional(|b| parse_term(&str[1..], b, components));
            matched = true;
        }
        // Reference term
        Some('&') => {
            let mut parts = str.split_whitespace();
            let first = parts.next().unwrap();
            if first == "&mut" {
                if let Some(str) = parts.next() {
                    if let Some(&id) = components.get(str) {
                        builder.mut_id(id);
                        matched = true;
                    }
                };
            } else if let Some(&id) = components.get(&first[1..]) {
                builder.ref_id(id);
                matched = true;
            }
        }
        // With term
        Some(_) => {
            if let Some(&id) = components.get(str) {
                builder.with_id(id);
                matched = true;
            }
        }
        None => {}
    };

    if !matched {
        println!("Unable to find component: {str}");
    }
}

fn parse_query<Q: QueryData>(
    str: &str,
    builder: &mut QueryBuilder<Q>,
    components: &HashMap<String, ComponentId>,
) {
    let str = str.split(',');
    str.for_each(|term| {
        let sub_terms: Vec<_> = term.split("||").collect();
        if sub_terms.len() == 1 {
            parse_term(sub_terms[0], builder, components);
        } else {
            builder.or(|b| {
                sub_terms
                    .iter()
                    .for_each(|term| parse_term(term, b, components));
            });
        }
    });
}<|MERGE_RESOLUTION|>--- conflicted
+++ resolved
@@ -11,11 +11,7 @@
 use bevy::{
     ecs::{
         component::{
-<<<<<<< HEAD
-            ComponentDescriptor, ComponentId, ComponentInfo, ComponentsReader, StorageType,
-=======
             ComponentCloneBehavior, ComponentDescriptor, ComponentId, ComponentInfo, StorageType,
->>>>>>> 3c9e696f
         },
         query::QueryData,
         world::FilteredEntityMut,
