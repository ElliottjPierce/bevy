pub mod command;
pub mod entity_command;

#[cfg(feature = "std")]
mod parallel_scope;

pub use command::Command;
pub use entity_command::EntityCommand;

#[cfg(feature = "std")]
pub use parallel_scope::*;

use alloc::boxed::Box;
use core::marker::PhantomData;

use crate::{
    self as bevy_ecs,
    bundle::{Bundle, InsertMode, NoBundleEffect},
    change_detection::{MaybeLocation, Mut},
    component::{Component, ComponentId, Mutable},
<<<<<<< HEAD
    entity::{
        ConstructedEntityDoesNotExistError, Entities, EntitiesAllocator, Entity,
        EntityClonerBuilder, EntityDoesNotExistError,
    },
    error::{ignore, warn, BevyError, CommandWithEntity, ErrorContext, HandleError},
=======
    entity::{Entities, Entity, EntityClonerBuilder, EntityDoesNotExistError, OptIn, OptOut},
    error::{warn, BevyError, CommandWithEntity, ErrorContext, HandleError},
>>>>>>> 1b09c405
    event::{BufferedEvent, EntityEvent, Event},
    observer::{Observer, TriggerTargets},
    resource::Resource,
    schedule::ScheduleLabel,
    system::{
        Deferred, IntoObserverSystem, IntoSystem, RegisteredSystem, SystemId, SystemInput,
        SystemParamValidationError,
    },
    world::{
        command_queue::RawCommandQueue, unsafe_world_cell::UnsafeWorldCell, CommandQueue,
        EntityWorldMut, FromWorld, World,
    },
};

/// A [`Command`] queue to perform structural changes to the [`World`].
///
/// Since each command requires exclusive access to the `World`,
/// all queued commands are automatically applied in sequence
/// when the `ApplyDeferred` system runs (see [`ApplyDeferred`] documentation for more details).
///
/// Each command can be used to modify the [`World`] in arbitrary ways:
/// * spawning or despawning entities
/// * inserting components on new or existing entities
/// * inserting resources
/// * etc.
///
/// For a version of [`Commands`] that works in parallel contexts (such as
/// within [`Query::par_iter`](crate::system::Query::par_iter)) see
/// [`ParallelCommands`]
///
/// # Usage
///
/// Add `mut commands: Commands` as a function argument to your system to get a
/// copy of this struct that will be applied the next time a copy of [`ApplyDeferred`] runs.
/// Commands are almost always used as a [`SystemParam`](crate::system::SystemParam).
///
/// ```
/// # use bevy_ecs::prelude::*;
/// fn my_system(mut commands: Commands) {
///    // ...
/// }
/// # bevy_ecs::system::assert_is_system(my_system);
/// ```
///
/// # Implementing
///
/// Each built-in command is implemented as a separate method, e.g. [`Commands::spawn`].
/// In addition to the pre-defined command methods, you can add commands with any arbitrary
/// behavior using [`Commands::queue`], which accepts any type implementing [`Command`].
///
/// Since closures and other functions implement this trait automatically, this allows one-shot,
/// anonymous custom commands.
///
/// ```
/// # use bevy_ecs::prelude::*;
/// # fn foo(mut commands: Commands) {
/// // NOTE: type inference fails here, so annotations are required on the closure.
/// commands.queue(|w: &mut World| {
///     // Mutate the world however you want...
/// });
/// # }
/// ```
///
/// # Error handling
///
/// A [`Command`] can return a [`Result`](crate::error::Result),
/// which will be passed to an [error handler](crate::error) if the `Result` is an error.
///
/// The default error handler panics. It can be configured via
/// the [`DefaultErrorHandler`](crate::error::DefaultErrorHandler) resource.
///
/// Alternatively, you can customize the error handler for a specific command
/// by calling [`Commands::queue_handled`].
///
/// The [`error`](crate::error) module provides some simple error handlers for convenience.
///
/// [`ApplyDeferred`]: crate::schedule::ApplyDeferred
pub struct Commands<'w, 's> {
    queue: InternalQueue<'s>,
    entities: &'w Entities,
    allocator: &'w EntitiesAllocator,
}

// SAFETY: All commands [`Command`] implement [`Send`]
unsafe impl Send for Commands<'_, '_> {}

// SAFETY: `Commands` never gives access to the inner commands.
unsafe impl Sync for Commands<'_, '_> {}

const _: () = {
    type __StructFieldsAlias<'w, 's> = (
        Deferred<'s, CommandQueue>,
        &'w EntitiesAllocator,
        &'w Entities,
    );
    #[doc(hidden)]
    pub struct FetchState {
        state: <__StructFieldsAlias<'static, 'static> as bevy_ecs::system::SystemParam>::State,
    }
    // SAFETY: Only reads Entities
    unsafe impl bevy_ecs::system::SystemParam for Commands<'_, '_> {
        type State = FetchState;

        type Item<'w, 's> = Commands<'w, 's>;

        fn init_state(world: &mut World) -> Self::State {
            FetchState {
                state: <__StructFieldsAlias<'_, '_> as bevy_ecs::system::SystemParam>::init_state(
                    world,
                ),
            }
        }

        fn init_access(
            state: &Self::State,
            system_meta: &mut bevy_ecs::system::SystemMeta,
            component_access_set: &mut bevy_ecs::query::FilteredAccessSet<ComponentId>,
            world: &mut World,
        ) {
            <__StructFieldsAlias<'_, '_> as bevy_ecs::system::SystemParam>::init_access(
                &state.state,
                system_meta,
                component_access_set,
                world,
            );
        }

        fn apply(
            state: &mut Self::State,
            system_meta: &bevy_ecs::system::SystemMeta,
            world: &mut World,
        ) {
            <__StructFieldsAlias<'_, '_> as bevy_ecs::system::SystemParam>::apply(
                &mut state.state,
                system_meta,
                world,
            );
        }

        fn queue(
            state: &mut Self::State,
            system_meta: &bevy_ecs::system::SystemMeta,
            world: bevy_ecs::world::DeferredWorld,
        ) {
            <__StructFieldsAlias<'_, '_> as bevy_ecs::system::SystemParam>::queue(
                &mut state.state,
                system_meta,
                world,
            );
        }

        #[inline]
        unsafe fn validate_param(
            state: &mut Self::State,
            system_meta: &bevy_ecs::system::SystemMeta,
            world: UnsafeWorldCell,
        ) -> Result<(), SystemParamValidationError> {
            <__StructFieldsAlias as bevy_ecs::system::SystemParam>::validate_param(
                &mut state.state,
                system_meta,
                world,
            )
        }

        #[inline]
        unsafe fn get_param<'w, 's>(
            state: &'s mut Self::State,
            system_meta: &bevy_ecs::system::SystemMeta,
            world: UnsafeWorldCell<'w>,
            change_tick: bevy_ecs::component::Tick,
        ) -> Self::Item<'w, 's> {
            let params = <__StructFieldsAlias as bevy_ecs::system::SystemParam>::get_param(
                &mut state.state,
                system_meta,
                world,
                change_tick,
            );
            Commands {
                queue: InternalQueue::CommandQueue(params.0),
                allocator: params.1,
                entities: params.2,
            }
        }
    }
    // SAFETY: Only reads Entities
    unsafe impl<'w, 's> bevy_ecs::system::ReadOnlySystemParam for Commands<'w, 's>
    where
        Deferred<'s, CommandQueue>: bevy_ecs::system::ReadOnlySystemParam,
        &'w Entities: bevy_ecs::system::ReadOnlySystemParam,
    {
    }
};

enum InternalQueue<'s> {
    CommandQueue(Deferred<'s, CommandQueue>),
    RawCommandQueue(RawCommandQueue),
}

impl<'w, 's> Commands<'w, 's> {
    /// Returns a new `Commands` instance from a [`CommandQueue`] and a [`World`].
    pub fn new(queue: &'s mut CommandQueue, world: &'w World) -> Self {
        Self::new_from_entities(queue, &world.allocator, &world.entities)
    }

    /// Returns a new `Commands` instance from a [`CommandQueue`] and an [`Entities`] reference.
    pub fn new_from_entities(
        queue: &'s mut CommandQueue,
        allocator: &'w EntitiesAllocator,
        entities: &'w Entities,
    ) -> Self {
        Self {
            queue: InternalQueue::CommandQueue(Deferred(queue)),
            allocator,
            entities,
        }
    }

    /// Returns a new `Commands` instance from a [`RawCommandQueue`] and an [`Entities`] reference.
    ///
    /// This is used when constructing [`Commands`] from a [`DeferredWorld`](crate::world::DeferredWorld).
    ///
    /// # Safety
    ///
    /// * Caller ensures that `queue` must outlive `'w`
    pub(crate) unsafe fn new_raw_from_entities(
        queue: RawCommandQueue,
        allocator: &'w EntitiesAllocator,
        entities: &'w Entities,
    ) -> Self {
        Self {
            queue: InternalQueue::RawCommandQueue(queue),
            allocator,
            entities,
        }
    }

    /// Returns a [`Commands`] with a smaller lifetime.
    ///
    /// This is useful if you have `&mut Commands` but need `Commands`.
    ///
    /// # Example
    ///
    /// ```
    /// # use bevy_ecs::prelude::*;
    /// fn my_system(mut commands: Commands) {
    ///     // We do our initialization in a separate function,
    ///     // which expects an owned `Commands`.
    ///     do_initialization(commands.reborrow());
    ///
    ///     // Since we only reborrowed the commands instead of moving them, we can still use them.
    ///     commands.spawn_empty();
    /// }
    /// #
    /// # fn do_initialization(_: Commands) {}
    /// ```
    pub fn reborrow(&mut self) -> Commands<'w, '_> {
        Commands {
            queue: match &mut self.queue {
                InternalQueue::CommandQueue(queue) => InternalQueue::CommandQueue(queue.reborrow()),
                InternalQueue::RawCommandQueue(queue) => {
                    InternalQueue::RawCommandQueue(queue.clone())
                }
            },
            allocator: self.allocator,
            entities: self.entities,
        }
    }

    /// Take all commands from `other` and append them to `self`, leaving `other` empty.
    pub fn append(&mut self, other: &mut CommandQueue) {
        match &mut self.queue {
            InternalQueue::CommandQueue(queue) => queue.bytes.append(&mut other.bytes),
            InternalQueue::RawCommandQueue(queue) => {
                // SAFETY: Pointers in `RawCommandQueue` are never null
                unsafe { queue.bytes.as_mut() }.append(&mut other.bytes);
            }
        }
    }

    /// Spawns a new empty [`Entity`] and returns its corresponding [`EntityCommands`].
    ///
    /// # Example
    ///
    /// ```
    /// # use bevy_ecs::prelude::*;
    /// #[derive(Component)]
    /// struct Label(&'static str);
    /// #[derive(Component)]
    /// struct Strength(u32);
    /// #[derive(Component)]
    /// struct Agility(u32);
    ///
    /// fn example_system(mut commands: Commands) {
    ///     // Create a new empty entity.
    ///     commands.spawn_empty();
    ///
    ///     // Create another empty entity.
    ///     commands.spawn_empty()
    ///         // Add a new component bundle to the entity.
    ///         .insert((Strength(1), Agility(2)))
    ///         // Add a single component to the entity.
    ///         .insert(Label("hello world"));
    /// }
    /// # bevy_ecs::system::assert_is_system(example_system);
    /// ```
    ///
    /// # See also
    ///
    /// - [`spawn`](Self::spawn) to spawn an entity with components.
    /// - [`spawn_batch`](Self::spawn_batch) to spawn many entities
    ///   with the same combination of components.
    #[track_caller]
    pub fn spawn_empty(&mut self) -> EntityCommands {
        let entity = self.allocator.alloc();
        let caller = MaybeLocation::caller();
        self.queue(move |world: &mut World| {
            world
                .construct_empty_with_caller(entity, caller)
                .map(|_| ())
        });
        self.entity(entity)
    }

    /// Spawns a new [`Entity`] with the given components
    /// and returns the entity's corresponding [`EntityCommands`].
    ///
    /// To spawn many entities with the same combination of components,
    /// [`spawn_batch`](Self::spawn_batch) can be used for better performance.
    ///
    /// # Example
    ///
    /// ```
    /// # use bevy_ecs::prelude::*;
    /// #[derive(Component)]
    /// struct ComponentA(u32);
    /// #[derive(Component)]
    /// struct ComponentB(u32);
    ///
    /// #[derive(Bundle)]
    /// struct ExampleBundle {
    ///     a: ComponentA,
    ///     b: ComponentB,
    /// }
    ///
    /// fn example_system(mut commands: Commands) {
    ///     // Create a new entity with a single component.
    ///     commands.spawn(ComponentA(1));
    ///
    ///     // Create a new entity with two components using a "tuple bundle".
    ///     commands.spawn((ComponentA(2), ComponentB(1)));
    ///
    ///     // Create a new entity with a component bundle.
    ///     commands.spawn(ExampleBundle {
    ///         a: ComponentA(3),
    ///         b: ComponentB(2),
    ///     });
    /// }
    /// # bevy_ecs::system::assert_is_system(example_system);
    /// ```
    ///
    /// # See also
    ///
    /// - [`spawn_empty`](Self::spawn_empty) to spawn an entity without any components.
    /// - [`spawn_batch`](Self::spawn_batch) to spawn many entities
    ///   with the same combination of components.
    #[track_caller]
    pub fn spawn<T: Bundle>(&mut self, bundle: T) -> EntityCommands {
        let entity = self.allocator.alloc();
        let caller = MaybeLocation::caller();
        self.queue(move |world: &mut World| {
            world
                .construct_with_caller(entity, bundle, caller)
                .map(|_| ())
        });
        self.entity(entity)
    }

    /// Returns the [`EntityCommands`] for the given [`Entity`].
    ///
    /// This method does not guarantee that commands queued by the returned `EntityCommands`
    /// will be successful, since the entity could be despawned before they are executed.
    ///
    /// # Example
    ///
    /// ```
    /// # use bevy_ecs::prelude::*;
    /// #[derive(Resource)]
    /// struct PlayerEntity {
    ///     entity: Entity
    /// }
    ///
    /// #[derive(Component)]
    /// struct Label(&'static str);
    ///
    /// fn example_system(mut commands: Commands, player: Res<PlayerEntity>) {
    ///     // Get the entity and add a component.
    ///     commands.entity(player.entity).insert(Label("hello world"));
    /// }
    /// # bevy_ecs::system::assert_is_system(example_system);
    /// ```
    ///
    /// # See also
    ///
    /// - [`get_entity`](Self::get_entity) for the fallible version.
    #[inline]
    #[track_caller]
    pub fn entity(&mut self, entity: Entity) -> EntityCommands {
        EntityCommands {
            entity,
            commands: self.reborrow(),
        }
    }

    /// Returns the [`EntityCommands`] for the requested [`Entity`] if it exists.
    /// This method does not guarantee that commands queued by the returned `EntityCommands`
    /// will be successful, since the entity could be despawned before they are executed.
    /// This also does not error when the entity has not been constructed.
    /// For that behavior, see [`get_constructed_entity`](Self::get_constructed_entity),
    /// which should be preferred for accessing entities you expect to already exist, like those found from a query.
    /// For details on entity construction, see [`entity`](crate::entity) module docs.
    ///
    /// # Errors
    ///
    /// Returns [`EntityDoesNotExistError`] if the requested entity does not exist.
    ///
    /// # Example
    ///
    /// ```
    /// # use bevy_ecs::prelude::*;
    /// #[derive(Resource)]
    /// struct PlayerEntity {
    ///     entity: Entity
    /// }
    ///
    /// #[derive(Component)]
    /// struct Label(&'static str);
    ///
    /// fn example_system(mut commands: Commands, player: Res<PlayerEntity>) -> Result {
    ///     // Get the entity if it still exists and store the `EntityCommands`.
    ///     // If it doesn't exist, the `?` operator will propagate the returned error
    ///     // to the system, and the system will pass it to an error handler.
    ///     let mut entity_commands = commands.get_entity(player.entity)?;
    ///
    ///     // Add a component to the entity.
    ///     entity_commands.insert(Label("hello world"));
    ///
    ///     // Return from the system successfully.
    ///     Ok(())
    /// }
    /// # bevy_ecs::system::assert_is_system::<(), (), _>(example_system);
    /// ```
    ///
    /// # See also
    ///
    /// - [`entity`](Self::entity) for the infallible version.
    #[inline]
    #[track_caller]
    pub fn get_entity(
        &mut self,
        entity: Entity,
    ) -> Result<EntityCommands, EntityDoesNotExistError> {
        let _location = self.entities.get(entity)?;
        Ok(EntityCommands {
            entity,
            commands: self.reborrow(),
        })
    }

    /// Returns the [`EntityCommands`] for the requested [`Entity`] if it exists in the world *now*.
    /// Note that for entities that have not been constructed, like ones from [`spawn`](Self::spawn), this will error.
    /// If that is not desired, try [`get_entity`](Self::get_entity).
    /// This should be used over [`get_entity`](Self::get_entity) when you expect the entity to already exist constructed in the world.
    /// If it doesn't currently exists but is not constructed, this will error that information, where [`get_entity`](Self::get_entity) would succeed, leading to potentially surprising results.
    /// For details on entity construction, see [`entity`](crate::entity) module docs.
    ///
    /// This method does not guarantee that commands queued by the returned `EntityCommands`
    /// will be successful, since the entity could be despawned before they are executed.
    ///
    /// # Errors
    ///
    /// Returns [`EntityDoesNotExistError`] if the requested entity does not exist.
    ///
    /// # Example
    ///
    /// ```
    /// # use bevy_ecs::prelude::*;
    /// #[derive(Resource)]
    /// struct PlayerEntity {
    ///     entity: Entity
    /// }
    ///
    /// #[derive(Component)]
    /// struct Label(&'static str);
    ///
    /// fn example_system(mut commands: Commands, player: Res<PlayerEntity>) -> Result {
    ///     // Get the entity if it still exists and store the `EntityCommands`.
    ///     // If it doesn't exist, the `?` operator will propagate the returned error
    ///     // to the system, and the system will pass it to an error handler.
    ///     let mut entity_commands = commands.get_constructed_entity(player.entity)?;
    ///
    ///     // Add a component to the entity.
    ///     entity_commands.insert(Label("hello world"));
    ///
    ///     // Return from the system successfully.
    ///     Ok(())
    /// }
    /// # bevy_ecs::system::assert_is_system(example_system);
    /// ```
    ///
    /// # See also
    ///
    /// - [`entity`](Self::entity) for the infallible version.
    #[inline]
    #[track_caller]
    pub fn get_constructed_entity(
        &mut self,
        entity: Entity,
    ) -> Result<EntityCommands, ConstructedEntityDoesNotExistError> {
        let _location = self.entities.get_constructed(entity)?;
        Ok(EntityCommands {
            entity,
            commands: self.reborrow(),
        })
    }

    /// Spawns multiple entities with the same combination of components,
    /// based on a batch of [`Bundles`](Bundle).
    ///
    /// A batch can be any type that implements [`IntoIterator`] and contains bundles,
    /// such as a [`Vec<Bundle>`](alloc::vec::Vec) or an array `[Bundle; N]`.
    ///
    /// This method is equivalent to iterating the batch
    /// and calling [`spawn`](Self::spawn) for each bundle,
    /// but is faster by pre-allocating memory and having exclusive [`World`] access.
    ///
    /// # Example
    ///
    /// ```
    /// use bevy_ecs::prelude::*;
    ///
    /// #[derive(Component)]
    /// struct Score(u32);
    ///
    /// fn example_system(mut commands: Commands) {
    ///     commands.spawn_batch([
    ///         (Name::new("Alice"), Score(0)),
    ///         (Name::new("Bob"), Score(0)),
    ///     ]);
    /// }
    /// # bevy_ecs::system::assert_is_system(example_system);
    /// ```
    ///
    /// # See also
    ///
    /// - [`spawn`](Self::spawn) to spawn an entity with components.
    /// - [`spawn_empty`](Self::spawn_empty) to spawn an entity without components.
    #[track_caller]
    pub fn spawn_batch<I>(&mut self, batch: I)
    where
        I: IntoIterator + Send + Sync + 'static,
        I::Item: Bundle<Effect: NoBundleEffect>,
    {
        self.queue(command::spawn_batch(batch));
    }

    /// Pushes a generic [`Command`] to the command queue.
    ///
    /// If the [`Command`] returns a [`Result`],
    /// it will be handled using the [default error handler](crate::error::DefaultErrorHandler).
    ///
    /// To use a custom error handler, see [`Commands::queue_handled`].
    ///
    /// The command can be:
    /// - A custom struct that implements [`Command`].
    /// - A closure or function that matches one of the following signatures:
    ///   - [`(&mut World)`](World)
    /// - A built-in command from the [`command`] module.
    ///
    /// # Example
    ///
    /// ```
    /// # use bevy_ecs::prelude::*;
    /// #[derive(Resource, Default)]
    /// struct Counter(u64);
    ///
    /// struct AddToCounter(String);
    ///
    /// impl Command<Result> for AddToCounter {
    ///     fn apply(self, world: &mut World) -> Result {
    ///         let mut counter = world.get_resource_or_insert_with(Counter::default);
    ///         let amount: u64 = self.0.parse()?;
    ///         counter.0 += amount;
    ///         Ok(())
    ///     }
    /// }
    ///
    /// fn add_three_to_counter_system(mut commands: Commands) {
    ///     commands.queue(AddToCounter("3".to_string()));
    /// }
    ///
    /// fn add_twenty_five_to_counter_system(mut commands: Commands) {
    ///     commands.queue(|world: &mut World| {
    ///         let mut counter = world.get_resource_or_insert_with(Counter::default);
    ///         counter.0 += 25;
    ///     });
    /// }
    /// # bevy_ecs::system::assert_is_system(add_three_to_counter_system);
    /// # bevy_ecs::system::assert_is_system(add_twenty_five_to_counter_system);
    /// ```
    pub fn queue<C: Command<T> + HandleError<T>, T>(&mut self, command: C) {
        self.queue_internal(command.handle_error());
    }

    /// Pushes a generic [`Command`] to the command queue.
    ///
    /// If the [`Command`] returns a [`Result`],
    /// the given `error_handler` will be used to handle error cases.
    ///
    /// To implicitly use the default error handler, see [`Commands::queue`].
    ///
    /// The command can be:
    /// - A custom struct that implements [`Command`].
    /// - A closure or function that matches one of the following signatures:
    ///   - [`(&mut World)`](World)
    ///   - [`(&mut World)`](World) `->` [`Result`]
    /// - A built-in command from the [`command`] module.
    ///
    /// # Example
    ///
    /// ```
    /// # use bevy_ecs::prelude::*;
    /// use bevy_ecs::error::warn;
    ///
    /// #[derive(Resource, Default)]
    /// struct Counter(u64);
    ///
    /// struct AddToCounter(String);
    ///
    /// impl Command<Result> for AddToCounter {
    ///     fn apply(self, world: &mut World) -> Result {
    ///         let mut counter = world.get_resource_or_insert_with(Counter::default);
    ///         let amount: u64 = self.0.parse()?;
    ///         counter.0 += amount;
    ///         Ok(())
    ///     }
    /// }
    ///
    /// fn add_three_to_counter_system(mut commands: Commands) {
    ///     commands.queue_handled(AddToCounter("3".to_string()), warn);
    /// }
    ///
    /// fn add_twenty_five_to_counter_system(mut commands: Commands) {
    ///     commands.queue(|world: &mut World| {
    ///         let mut counter = world.get_resource_or_insert_with(Counter::default);
    ///         counter.0 += 25;
    ///     });
    /// }
    /// # bevy_ecs::system::assert_is_system(add_three_to_counter_system);
    /// # bevy_ecs::system::assert_is_system(add_twenty_five_to_counter_system);
    /// ```
    pub fn queue_handled<C: Command<T> + HandleError<T>, T>(
        &mut self,
        command: C,
        error_handler: fn(BevyError, ErrorContext),
    ) {
        self.queue_internal(command.handle_error_with(error_handler));
    }

    /// Pushes a generic [`Command`] to the queue like [`Commands::queue_handled`], but instead silently ignores any errors.
    pub fn queue_silenced<C: Command<T> + HandleError<T>, T>(&mut self, command: C) {
        self.queue_internal(command.ignore_error());
    }

    fn queue_internal(&mut self, command: impl Command) {
        match &mut self.queue {
            InternalQueue::CommandQueue(queue) => {
                queue.push(command);
            }
            InternalQueue::RawCommandQueue(queue) => {
                // SAFETY: `RawCommandQueue` is only every constructed in `Commands::new_raw_from_entities`
                // where the caller of that has ensured that `queue` outlives `self`
                unsafe {
                    queue.push(command);
                }
            }
        }
    }

    /// Adds a series of [`Bundles`](Bundle) to each [`Entity`] they are paired with,
    /// based on a batch of `(Entity, Bundle)` pairs.
    ///
    /// A batch can be any type that implements [`IntoIterator`]
    /// and contains `(Entity, Bundle)` tuples,
    /// such as a [`Vec<(Entity, Bundle)>`](alloc::vec::Vec)
    /// or an array `[(Entity, Bundle); N]`.
    ///
    /// This will overwrite any pre-existing components shared by the [`Bundle`] type.
    /// Use [`Commands::insert_batch_if_new`] to keep the pre-existing components instead.
    ///
    /// This method is equivalent to iterating the batch
    /// and calling [`insert`](EntityCommands::insert) for each pair,
    /// but is faster by caching data that is shared between entities.
    ///
    /// # Fallible
    ///
    /// This command will fail if any of the given entities do not exist.
    ///
    /// It will internally return a [`TryInsertBatchError`](crate::world::error::TryInsertBatchError),
    /// which will be handled by the [default error handler](crate::error::DefaultErrorHandler).
    #[track_caller]
    pub fn insert_batch<I, B>(&mut self, batch: I)
    where
        I: IntoIterator<Item = (Entity, B)> + Send + Sync + 'static,
        B: Bundle<Effect: NoBundleEffect>,
    {
        self.queue(command::insert_batch(batch, InsertMode::Replace));
    }

    /// Adds a series of [`Bundles`](Bundle) to each [`Entity`] they are paired with,
    /// based on a batch of `(Entity, Bundle)` pairs.
    ///
    /// A batch can be any type that implements [`IntoIterator`]
    /// and contains `(Entity, Bundle)` tuples,
    /// such as a [`Vec<(Entity, Bundle)>`](alloc::vec::Vec)
    /// or an array `[(Entity, Bundle); N]`.
    ///
    /// This will keep any pre-existing components shared by the [`Bundle`] type
    /// and discard the new values.
    /// Use [`Commands::insert_batch`] to overwrite the pre-existing components instead.
    ///
    /// This method is equivalent to iterating the batch
    /// and calling [`insert_if_new`](EntityCommands::insert_if_new) for each pair,
    /// but is faster by caching data that is shared between entities.
    ///
    /// # Fallible
    ///
    /// This command will fail if any of the given entities do not exist.
    ///
    /// It will internally return a [`TryInsertBatchError`](crate::world::error::TryInsertBatchError),
    /// which will be handled by the [default error handler](crate::error::DefaultErrorHandler).
    #[track_caller]
    pub fn insert_batch_if_new<I, B>(&mut self, batch: I)
    where
        I: IntoIterator<Item = (Entity, B)> + Send + Sync + 'static,
        B: Bundle<Effect: NoBundleEffect>,
    {
        self.queue(command::insert_batch(batch, InsertMode::Keep));
    }

    /// Adds a series of [`Bundles`](Bundle) to each [`Entity`] they are paired with,
    /// based on a batch of `(Entity, Bundle)` pairs.
    ///
    /// A batch can be any type that implements [`IntoIterator`]
    /// and contains `(Entity, Bundle)` tuples,
    /// such as a [`Vec<(Entity, Bundle)>`](alloc::vec::Vec)
    /// or an array `[(Entity, Bundle); N]`.
    ///
    /// This will overwrite any pre-existing components shared by the [`Bundle`] type.
    /// Use [`Commands::try_insert_batch_if_new`] to keep the pre-existing components instead.
    ///
    /// This method is equivalent to iterating the batch
    /// and calling [`insert`](EntityCommands::insert) for each pair,
    /// but is faster by caching data that is shared between entities.
    ///
    /// # Fallible
    ///
    /// This command will fail if any of the given entities do not exist.
    ///
    /// It will internally return a [`TryInsertBatchError`](crate::world::error::TryInsertBatchError),
    /// which will be handled by [logging the error at the `warn` level](warn).
    #[track_caller]
    pub fn try_insert_batch<I, B>(&mut self, batch: I)
    where
        I: IntoIterator<Item = (Entity, B)> + Send + Sync + 'static,
        B: Bundle<Effect: NoBundleEffect>,
    {
        self.queue(command::insert_batch(batch, InsertMode::Replace).handle_error_with(warn));
    }

    /// Adds a series of [`Bundles`](Bundle) to each [`Entity`] they are paired with,
    /// based on a batch of `(Entity, Bundle)` pairs.
    ///
    /// A batch can be any type that implements [`IntoIterator`]
    /// and contains `(Entity, Bundle)` tuples,
    /// such as a [`Vec<(Entity, Bundle)>`](alloc::vec::Vec)
    /// or an array `[(Entity, Bundle); N]`.
    ///
    /// This will keep any pre-existing components shared by the [`Bundle`] type
    /// and discard the new values.
    /// Use [`Commands::try_insert_batch`] to overwrite the pre-existing components instead.
    ///
    /// This method is equivalent to iterating the batch
    /// and calling [`insert_if_new`](EntityCommands::insert_if_new) for each pair,
    /// but is faster by caching data that is shared between entities.
    ///
    /// # Fallible
    ///
    /// This command will fail if any of the given entities do not exist.
    ///
    /// It will internally return a [`TryInsertBatchError`](crate::world::error::TryInsertBatchError),
    /// which will be handled by [logging the error at the `warn` level](warn).
    #[track_caller]
    pub fn try_insert_batch_if_new<I, B>(&mut self, batch: I)
    where
        I: IntoIterator<Item = (Entity, B)> + Send + Sync + 'static,
        B: Bundle<Effect: NoBundleEffect>,
    {
        self.queue(command::insert_batch(batch, InsertMode::Keep).handle_error_with(warn));
    }

    /// Inserts a [`Resource`] into the [`World`] with an inferred value.
    ///
    /// The inferred value is determined by the [`FromWorld`] trait of the resource.
    /// Note that any resource with the [`Default`] trait automatically implements [`FromWorld`],
    /// and those default values will be used.
    ///
    /// If the resource already exists when the command is applied, nothing happens.
    ///
    /// # Example
    ///
    /// ```
    /// # use bevy_ecs::prelude::*;
    /// #[derive(Resource, Default)]
    /// struct Scoreboard {
    ///     current_score: u32,
    ///     high_score: u32,
    /// }
    ///
    /// fn initialize_scoreboard(mut commands: Commands) {
    ///     commands.init_resource::<Scoreboard>();
    /// }
    /// # bevy_ecs::system::assert_is_system(initialize_scoreboard);
    /// ```
    #[track_caller]
    pub fn init_resource<R: Resource + FromWorld>(&mut self) {
        self.queue(command::init_resource::<R>());
    }

    /// Inserts a [`Resource`] into the [`World`] with a specific value.
    ///
    /// This will overwrite any previous value of the same resource type.
    ///
    /// # Example
    ///
    /// ```
    /// # use bevy_ecs::prelude::*;
    /// #[derive(Resource)]
    /// struct Scoreboard {
    ///     current_score: u32,
    ///     high_score: u32,
    /// }
    ///
    /// fn system(mut commands: Commands) {
    ///     commands.insert_resource(Scoreboard {
    ///         current_score: 0,
    ///         high_score: 0,
    ///     });
    /// }
    /// # bevy_ecs::system::assert_is_system(system);
    /// ```
    #[track_caller]
    pub fn insert_resource<R: Resource>(&mut self, resource: R) {
        self.queue(command::insert_resource(resource));
    }

    /// Removes a [`Resource`] from the [`World`].
    ///
    /// # Example
    ///
    /// ```
    /// # use bevy_ecs::prelude::*;
    /// #[derive(Resource)]
    /// struct Scoreboard {
    ///     current_score: u32,
    ///     high_score: u32,
    /// }
    ///
    /// fn system(mut commands: Commands) {
    ///     commands.remove_resource::<Scoreboard>();
    /// }
    /// # bevy_ecs::system::assert_is_system(system);
    /// ```
    pub fn remove_resource<R: Resource>(&mut self) {
        self.queue(command::remove_resource::<R>());
    }

    /// Runs the system corresponding to the given [`SystemId`].
    /// Before running a system, it must first be registered via
    /// [`Commands::register_system`] or [`World::register_system`].
    ///
    /// The system is run in an exclusive and single-threaded way.
    /// Running slow systems can become a bottleneck.
    ///
    /// There is no way to get the output of a system when run as a command, because the
    /// execution of the system happens later. To get the output of a system, use
    /// [`World::run_system`] or [`World::run_system_with`] instead of running the system as a command.
    ///
    /// # Fallible
    ///
    /// This command will fail if the given [`SystemId`]
    /// does not correspond to a [`System`](crate::system::System).
    ///
    /// It will internally return a [`RegisteredSystemError`](crate::system::system_registry::RegisteredSystemError),
    /// which will be handled by [logging the error at the `warn` level](warn).
    pub fn run_system(&mut self, id: SystemId) {
        self.queue(command::run_system(id).handle_error_with(warn));
    }

    /// Runs the system corresponding to the given [`SystemId`] with input.
    /// Before running a system, it must first be registered via
    /// [`Commands::register_system`] or [`World::register_system`].
    ///
    /// The system is run in an exclusive and single-threaded way.
    /// Running slow systems can become a bottleneck.
    ///
    /// There is no way to get the output of a system when run as a command, because the
    /// execution of the system happens later. To get the output of a system, use
    /// [`World::run_system`] or [`World::run_system_with`] instead of running the system as a command.
    ///
    /// # Fallible
    ///
    /// This command will fail if the given [`SystemId`]
    /// does not correspond to a [`System`](crate::system::System).
    ///
    /// It will internally return a [`RegisteredSystemError`](crate::system::system_registry::RegisteredSystemError),
    /// which will be handled by [logging the error at the `warn` level](warn).
    pub fn run_system_with<I>(&mut self, id: SystemId<I>, input: I::Inner<'static>)
    where
        I: SystemInput<Inner<'static>: Send> + 'static,
    {
        self.queue(command::run_system_with(id, input).handle_error_with(warn));
    }

    /// Registers a system and returns its [`SystemId`] so it can later be called by
    /// [`Commands::run_system`] or [`World::run_system`].
    ///
    /// This is different from adding systems to a [`Schedule`](crate::schedule::Schedule),
    /// because the [`SystemId`] that is returned can be used anywhere in the [`World`] to run the associated system.
    ///
    /// Using a [`Schedule`](crate::schedule::Schedule) is still preferred for most cases
    /// due to its better performance and ability to run non-conflicting systems simultaneously.
    ///
    /// # Note
    ///
    /// If the same system is registered more than once,
    /// each registration will be considered a different system,
    /// and they will each be given their own [`SystemId`].
    ///
    /// If you want to avoid registering the same system multiple times,
    /// consider using [`Commands::run_system_cached`] or storing the [`SystemId`]
    /// in a [`Local`](crate::system::Local).
    ///
    /// # Example
    ///
    /// ```
    /// # use bevy_ecs::{prelude::*, world::CommandQueue, system::SystemId};
    /// #[derive(Resource)]
    /// struct Counter(i32);
    ///
    /// fn register_system(
    ///     mut commands: Commands,
    ///     mut local_system: Local<Option<SystemId>>,
    /// ) {
    ///     if let Some(system) = *local_system {
    ///         commands.run_system(system);
    ///     } else {
    ///         *local_system = Some(commands.register_system(increment_counter));
    ///     }
    /// }
    ///
    /// fn increment_counter(mut value: ResMut<Counter>) {
    ///     value.0 += 1;
    /// }
    ///
    /// # let mut world = World::default();
    /// # world.insert_resource(Counter(0));
    /// # let mut queue_1 = CommandQueue::default();
    /// # let systemid = {
    /// #   let mut commands = Commands::new(&mut queue_1, &world);
    /// #   commands.register_system(increment_counter)
    /// # };
    /// # let mut queue_2 = CommandQueue::default();
    /// # {
    /// #   let mut commands = Commands::new(&mut queue_2, &world);
    /// #   commands.run_system(systemid);
    /// # }
    /// # queue_1.append(&mut queue_2);
    /// # queue_1.apply(&mut world);
    /// # assert_eq!(1, world.resource::<Counter>().0);
    /// # bevy_ecs::system::assert_is_system(register_system);
    /// ```
    pub fn register_system<I, O, M>(
        &mut self,
        system: impl IntoSystem<I, O, M> + 'static,
    ) -> SystemId<I, O>
    where
        I: SystemInput + Send + 'static,
        O: Send + 'static,
    {
        let entity = self.spawn_empty().id();
        let system = RegisteredSystem::<I, O>::new(Box::new(IntoSystem::into_system(system)));
        self.entity(entity).insert(system);
        SystemId::from_entity(entity)
    }

    /// Removes a system previously registered with [`Commands::register_system`]
    /// or [`World::register_system`].
    ///
    /// After removing a system, the [`SystemId`] becomes invalid
    /// and attempting to use it afterwards will result in an error.
    /// Re-adding the removed system will register it with a new `SystemId`.
    ///
    /// # Fallible
    ///
    /// This command will fail if the given [`SystemId`]
    /// does not correspond to a [`System`](crate::system::System).
    ///
    /// It will internally return a [`RegisteredSystemError`](crate::system::system_registry::RegisteredSystemError),
    /// which will be handled by [logging the error at the `warn` level](warn).
    pub fn unregister_system<I, O>(&mut self, system_id: SystemId<I, O>)
    where
        I: SystemInput + Send + 'static,
        O: Send + 'static,
    {
        self.queue(command::unregister_system(system_id).handle_error_with(warn));
    }

    /// Removes a system previously registered with one of the following:
    /// - [`Commands::run_system_cached`]
    /// - [`World::run_system_cached`]
    /// - [`World::register_system_cached`]
    ///
    /// # Fallible
    ///
    /// This command will fail if the given system
    /// is not currently cached in a [`CachedSystemId`](crate::system::CachedSystemId) resource.
    ///
    /// It will internally return a [`RegisteredSystemError`](crate::system::system_registry::RegisteredSystemError),
    /// which will be handled by [logging the error at the `warn` level](warn).
    pub fn unregister_system_cached<I, O, M, S>(&mut self, system: S)
    where
        I: SystemInput + Send + 'static,
        O: 'static,
        M: 'static,
        S: IntoSystem<I, O, M> + Send + 'static,
    {
        self.queue(command::unregister_system_cached(system).handle_error_with(warn));
    }

    /// Runs a cached system, registering it if necessary.
    ///
    /// Unlike [`Commands::run_system`], this method does not require manual registration.
    ///
    /// The first time this method is called for a particular system,
    /// it will register the system and store its [`SystemId`] in a
    /// [`CachedSystemId`](crate::system::CachedSystemId) resource for later.
    ///
    /// If you would rather manage the [`SystemId`] yourself,
    /// or register multiple copies of the same system,
    /// use [`Commands::register_system`] instead.
    ///
    /// # Limitations
    ///
    /// This method only accepts ZST (zero-sized) systems to guarantee that any two systems of
    /// the same type must be equal. This means that closures that capture the environment, and
    /// function pointers, are not accepted.
    ///
    /// If you want to access values from the environment within a system,
    /// consider passing them in as inputs via [`Commands::run_system_cached_with`].
    ///
    /// If that's not an option, consider [`Commands::register_system`] instead.
    pub fn run_system_cached<M, S>(&mut self, system: S)
    where
        M: 'static,
        S: IntoSystem<(), (), M> + Send + 'static,
    {
        self.queue(command::run_system_cached(system).handle_error_with(warn));
    }

    /// Runs a cached system with an input, registering it if necessary.
    ///
    /// Unlike [`Commands::run_system_with`], this method does not require manual registration.
    ///
    /// The first time this method is called for a particular system,
    /// it will register the system and store its [`SystemId`] in a
    /// [`CachedSystemId`](crate::system::CachedSystemId) resource for later.
    ///
    /// If you would rather manage the [`SystemId`] yourself,
    /// or register multiple copies of the same system,
    /// use [`Commands::register_system`] instead.
    ///
    /// # Limitations
    ///
    /// This method only accepts ZST (zero-sized) systems to guarantee that any two systems of
    /// the same type must be equal. This means that closures that capture the environment, and
    /// function pointers, are not accepted.
    ///
    /// If you want to access values from the environment within a system,
    /// consider passing them in as inputs.
    ///
    /// If that's not an option, consider [`Commands::register_system`] instead.
    pub fn run_system_cached_with<I, M, S>(&mut self, system: S, input: I::Inner<'static>)
    where
        I: SystemInput<Inner<'static>: Send> + Send + 'static,
        M: 'static,
        S: IntoSystem<I, (), M> + Send + 'static,
    {
        self.queue(command::run_system_cached_with(system, input).handle_error_with(warn));
    }

    /// Sends a global [`Event`] without any targets.
    ///
    /// This will run any [`Observer`] of the given [`Event`] that isn't scoped to specific targets.
    #[track_caller]
    pub fn trigger(&mut self, event: impl Event) {
        self.queue(command::trigger(event));
    }

    /// Sends an [`EntityEvent`] for the given targets.
    ///
    /// This will run any [`Observer`] of the given [`EntityEvent`] watching those targets.
    #[track_caller]
    pub fn trigger_targets(
        &mut self,
        event: impl EntityEvent,
        targets: impl TriggerTargets + Send + Sync + 'static,
    ) {
        self.queue(command::trigger_targets(event, targets));
    }

    /// Spawns an [`Observer`] and returns the [`EntityCommands`] associated
    /// with the entity that stores the observer.
    ///
    /// `observer` can be any system whose first parameter is [`On`].
    ///
    /// **Calling [`observe`](EntityCommands::observe) on the returned
    /// [`EntityCommands`] will observe the observer itself, which you very
    /// likely do not want.**
    ///
    /// # Panics
    ///
    /// Panics if the given system is an exclusive system.
    ///
    /// [`On`]: crate::observer::On
    pub fn add_observer<E: Event, B: Bundle, M>(
        &mut self,
        observer: impl IntoObserverSystem<E, B, M>,
    ) -> EntityCommands {
        self.spawn(Observer::new(observer))
    }

    /// Sends an arbitrary [`BufferedEvent`].
    ///
    /// This is a convenience method for sending events
    /// without requiring an [`EventWriter`](crate::event::EventWriter).
    ///
    /// # Performance
    ///
    /// Since this is a command, exclusive world access is used, which means that it will not profit from
    /// system-level parallelism on supported platforms.
    ///
    /// If these events are performance-critical or very frequently sent,
    /// consider using a typed [`EventWriter`](crate::event::EventWriter) instead.
    #[track_caller]
    pub fn send_event<E: BufferedEvent>(&mut self, event: E) -> &mut Self {
        self.queue(command::send_event(event));
        self
    }

    /// Runs the schedule corresponding to the given [`ScheduleLabel`].
    ///
    /// Calls [`World::try_run_schedule`](World::try_run_schedule).
    ///
    /// # Fallible
    ///
    /// This command will fail if the given [`ScheduleLabel`]
    /// does not correspond to a [`Schedule`](crate::schedule::Schedule).
    ///
    /// It will internally return a [`TryRunScheduleError`](crate::world::error::TryRunScheduleError),
    /// which will be handled by [logging the error at the `warn` level](warn).
    ///
    /// # Example
    ///
    /// ```
    /// # use bevy_ecs::prelude::*;
    /// # use bevy_ecs::schedule::ScheduleLabel;
    /// # #[derive(Default, Resource)]
    /// # struct Counter(u32);
    /// #[derive(ScheduleLabel, Hash, Debug, PartialEq, Eq, Clone, Copy)]
    /// struct FooSchedule;
    ///
    /// # fn foo_system(mut counter: ResMut<Counter>) {
    /// #     counter.0 += 1;
    /// # }
    /// #
    /// # let mut schedule = Schedule::new(FooSchedule);
    /// # schedule.add_systems(foo_system);
    /// #
    /// # let mut world = World::default();
    /// #
    /// # world.init_resource::<Counter>();
    /// # world.add_schedule(schedule);
    /// #
    /// # assert_eq!(world.resource::<Counter>().0, 0);
    /// #
    /// # let mut commands = world.commands();
    /// commands.run_schedule(FooSchedule);
    /// #
    /// # world.flush();
    /// #
    /// # assert_eq!(world.resource::<Counter>().0, 1);
    /// ```
    pub fn run_schedule(&mut self, label: impl ScheduleLabel) {
        self.queue(command::run_schedule(label).handle_error_with(warn));
    }
}

/// A list of commands that will be run to modify an [`Entity`].
///
/// # Note
///
/// Most [`Commands`] (and thereby [`EntityCommands`]) are deferred:
/// when you call the command, if it requires mutable access to the [`World`]
/// (that is, if it removes, adds, or changes something), it's not executed immediately.
///
/// Instead, the command is added to a "command queue."
/// The command queue is applied later
/// when the [`ApplyDeferred`](crate::schedule::ApplyDeferred) system runs.
/// Commands are executed one-by-one so that
/// each command can have exclusive access to the `World`.
///
/// # Fallible
///
/// Due to their deferred nature, an entity you're trying to change with an [`EntityCommand`]
/// can be despawned by the time the command is executed.
///
/// All deferred entity commands will check whether the entity exists at the time of execution
/// and will return an error if it doesn't.
///
/// # Error handling
///
/// An [`EntityCommand`] can return a [`Result`](crate::error::Result),
/// which will be passed to an [error handler](crate::error) if the `Result` is an error.
///
/// The default error handler panics. It can be configured via
/// the [`DefaultErrorHandler`](crate::error::DefaultErrorHandler) resource.
///
/// Alternatively, you can customize the error handler for a specific command
/// by calling [`EntityCommands::queue_handled`].
///
/// The [`error`](crate::error) module provides some simple error handlers for convenience.
pub struct EntityCommands<'a> {
    pub(crate) entity: Entity,
    pub(crate) commands: Commands<'a, 'a>,
}

impl<'a> EntityCommands<'a> {
    /// Returns the [`Entity`] id of the entity.
    ///
    /// # Example
    ///
    /// ```
    /// # use bevy_ecs::prelude::*;
    /// #
    /// fn my_system(mut commands: Commands) {
    ///     let entity_id = commands.spawn_empty().id();
    /// }
    /// # bevy_ecs::system::assert_is_system(my_system);
    /// ```
    #[inline]
    #[must_use = "Omit the .id() call if you do not need to store the `Entity` identifier."]
    pub fn id(&self) -> Entity {
        self.entity
    }

    /// Returns an [`EntityCommands`] with a smaller lifetime.
    ///
    /// This is useful if you have `&mut EntityCommands` but you need `EntityCommands`.
    pub fn reborrow(&mut self) -> EntityCommands {
        EntityCommands {
            entity: self.entity,
            commands: self.commands.reborrow(),
        }
    }

    /// Get an [`EntityEntryCommands`] for the [`Component`] `T`,
    /// allowing you to modify it or insert it if it isn't already present.
    ///
    /// See also [`insert_if_new`](Self::insert_if_new),
    /// which lets you insert a [`Bundle`] without overwriting it.
    ///
    /// # Example
    ///
    /// ```
    /// # use bevy_ecs::prelude::*;
    /// # #[derive(Resource)]
    /// # struct PlayerEntity { entity: Entity }
    /// #[derive(Component)]
    /// struct Level(u32);
    ///
    ///
    /// #[derive(Component, Default)]
    /// struct Mana {
    ///     max: u32,
    ///     current: u32,
    /// }
    ///
    /// fn level_up_system(mut commands: Commands, player: Res<PlayerEntity>) {
    ///     // If a component already exists then modify it, otherwise insert a default value
    ///     commands
    ///         .entity(player.entity)
    ///         .entry::<Level>()
    ///         .and_modify(|mut lvl| lvl.0 += 1)
    ///         .or_insert(Level(0));
    ///
    ///     // Add a default value if none exists, and then modify the existing or new value
    ///     commands
    ///         .entity(player.entity)
    ///         .entry::<Mana>()
    ///         .or_default()
    ///         .and_modify(|mut mana| {
    ///             mana.max += 10;
    ///             mana.current = mana.max;
    ///     });
    /// }
    ///
    /// # bevy_ecs::system::assert_is_system(level_up_system);
    /// ```
    pub fn entry<T: Component>(&mut self) -> EntityEntryCommands<T> {
        EntityEntryCommands {
            entity_commands: self.reborrow(),
            marker: PhantomData,
        }
    }

    /// Adds a [`Bundle`] of components to the entity.
    ///
    /// This will overwrite any previous value(s) of the same component type.
    /// See [`EntityCommands::insert_if_new`] to keep the old value instead.
    ///
    /// # Example
    ///
    /// ```
    /// # use bevy_ecs::prelude::*;
    /// # #[derive(Resource)]
    /// # struct PlayerEntity { entity: Entity }
    /// #[derive(Component)]
    /// struct Health(u32);
    /// #[derive(Component)]
    /// struct Strength(u32);
    /// #[derive(Component)]
    /// struct Defense(u32);
    ///
    /// #[derive(Bundle)]
    /// struct CombatBundle {
    ///     health: Health,
    ///     strength: Strength,
    /// }
    ///
    /// fn add_combat_stats_system(mut commands: Commands, player: Res<PlayerEntity>) {
    ///     commands
    ///         .entity(player.entity)
    ///         // You can insert individual components:
    ///         .insert(Defense(10))
    ///         // You can also insert pre-defined bundles of components:
    ///         .insert(CombatBundle {
    ///             health: Health(100),
    ///             strength: Strength(40),
    ///         })
    ///         // You can also insert tuples of components and bundles.
    ///         // This is equivalent to the calls above:
    ///         .insert((
    ///             Defense(10),
    ///             CombatBundle {
    ///                 health: Health(100),
    ///                 strength: Strength(40),
    ///             },
    ///         ));
    /// }
    /// # bevy_ecs::system::assert_is_system(add_combat_stats_system);
    /// ```
    #[track_caller]
    pub fn insert(&mut self, bundle: impl Bundle) -> &mut Self {
        self.queue(entity_command::insert(bundle, InsertMode::Replace))
    }

    /// Adds a [`Bundle`] of components to the entity if the predicate returns true.
    ///
    /// This is useful for chaining method calls.
    ///
    /// # Example
    ///
    /// ```
    /// # use bevy_ecs::prelude::*;
    /// # #[derive(Resource)]
    /// # struct PlayerEntity { entity: Entity }
    /// # impl PlayerEntity { fn is_spectator(&self) -> bool { true } }
    /// #[derive(Component)]
    /// struct StillLoadingStats;
    /// #[derive(Component)]
    /// struct Health(u32);
    ///
    /// fn add_health_system(mut commands: Commands, player: Res<PlayerEntity>) {
    ///     commands
    ///         .entity(player.entity)
    ///         .insert_if(Health(10), || !player.is_spectator())
    ///         .remove::<StillLoadingStats>();
    /// }
    /// # bevy_ecs::system::assert_is_system(add_health_system);
    /// ```
    #[track_caller]
    pub fn insert_if<F>(&mut self, bundle: impl Bundle, condition: F) -> &mut Self
    where
        F: FnOnce() -> bool,
    {
        if condition() {
            self.insert(bundle)
        } else {
            self
        }
    }

    /// Adds a [`Bundle`] of components to the entity without overwriting.
    ///
    /// This is the same as [`EntityCommands::insert`], but in case of duplicate
    /// components will leave the old values instead of replacing them with new ones.
    ///
    /// See also [`entry`](Self::entry), which lets you modify a [`Component`] if it's present,
    /// as well as initialize it with a default value.
    #[track_caller]
    pub fn insert_if_new(&mut self, bundle: impl Bundle) -> &mut Self {
        self.queue(entity_command::insert(bundle, InsertMode::Keep))
    }

    /// Adds a [`Bundle`] of components to the entity without overwriting if the
    /// predicate returns true.
    ///
    /// This is the same as [`EntityCommands::insert_if`], but in case of duplicate
    /// components will leave the old values instead of replacing them with new ones.
    #[track_caller]
    pub fn insert_if_new_and<F>(&mut self, bundle: impl Bundle, condition: F) -> &mut Self
    where
        F: FnOnce() -> bool,
    {
        if condition() {
            self.insert_if_new(bundle)
        } else {
            self
        }
    }

    /// Adds a dynamic [`Component`] to the entity.
    ///
    /// This will overwrite any previous value(s) of the same component type.
    ///
    /// You should prefer to use the typed API [`EntityCommands::insert`] where possible.
    ///
    /// # Safety
    ///
    /// - [`ComponentId`] must be from the same world as `self`.
    /// - `T` must have the same layout as the one passed during `component_id` creation.
    #[track_caller]
    pub unsafe fn insert_by_id<T: Send + 'static>(
        &mut self,
        component_id: ComponentId,
        value: T,
    ) -> &mut Self {
        self.queue(
            // SAFETY:
            // - `ComponentId` safety is ensured by the caller.
            // - `T` safety is ensured by the caller.
            unsafe { entity_command::insert_by_id(component_id, value, InsertMode::Replace) },
        )
    }

    /// Adds a dynamic [`Component`] to the entity.
    ///
    /// This will overwrite any previous value(s) of the same component type.
    ///
    /// You should prefer to use the typed API [`EntityCommands::try_insert`] where possible.
    ///
    /// # Note
    ///
    /// If the entity does not exist when this command is executed,
    /// the resulting error will be ignored.
    ///
    /// # Safety
    ///
    /// - [`ComponentId`] must be from the same world as `self`.
    /// - `T` must have the same layout as the one passed during `component_id` creation.
    #[track_caller]
    pub unsafe fn try_insert_by_id<T: Send + 'static>(
        &mut self,
        component_id: ComponentId,
        value: T,
    ) -> &mut Self {
        self.queue_silenced(
            // SAFETY:
            // - `ComponentId` safety is ensured by the caller.
            // - `T` safety is ensured by the caller.
            unsafe { entity_command::insert_by_id(component_id, value, InsertMode::Replace) },
        )
    }

    /// Adds a [`Bundle`] of components to the entity.
    ///
    /// This will overwrite any previous value(s) of the same component type.
    ///
    /// # Note
    ///
    /// If the entity does not exist when this command is executed,
    /// the resulting error will be ignored.
    ///
    /// # Example
    ///
    /// ```
    /// # use bevy_ecs::prelude::*;
    /// # #[derive(Resource)]
    /// # struct PlayerEntity { entity: Entity }
    /// #[derive(Component)]
    /// struct Health(u32);
    /// #[derive(Component)]
    /// struct Strength(u32);
    /// #[derive(Component)]
    /// struct Defense(u32);
    ///
    /// #[derive(Bundle)]
    /// struct CombatBundle {
    ///     health: Health,
    ///     strength: Strength,
    /// }
    ///
    /// fn add_combat_stats_system(mut commands: Commands, player: Res<PlayerEntity>) {
    ///     commands.entity(player.entity)
    ///         // You can insert individual components:
    ///         .try_insert(Defense(10))
    ///         // You can also insert tuples of components:
    ///         .try_insert(CombatBundle {
    ///             health: Health(100),
    ///             strength: Strength(40),
    ///         });
    ///
    ///     // Suppose this occurs in a parallel adjacent system or process.
    ///     commands.entity(player.entity).despawn();
    ///
    ///     // This will not panic nor will it add the component.
    ///     commands.entity(player.entity).try_insert(Defense(5));
    /// }
    /// # bevy_ecs::system::assert_is_system(add_combat_stats_system);
    /// ```
    #[track_caller]
    pub fn try_insert(&mut self, bundle: impl Bundle) -> &mut Self {
        self.queue_silenced(entity_command::insert(bundle, InsertMode::Replace))
    }

    /// Adds a [`Bundle`] of components to the entity if the predicate returns true.
    ///
    /// This is useful for chaining method calls.
    ///
    /// # Note
    ///
    /// If the entity does not exist when this command is executed,
    /// the resulting error will be ignored.
    #[track_caller]
    pub fn try_insert_if<F>(&mut self, bundle: impl Bundle, condition: F) -> &mut Self
    where
        F: FnOnce() -> bool,
    {
        if condition() {
            self.try_insert(bundle)
        } else {
            self
        }
    }

    /// Adds a [`Bundle`] of components to the entity without overwriting if the
    /// predicate returns true.
    ///
    /// This is the same as [`EntityCommands::try_insert_if`], but in case of duplicate
    /// components will leave the old values instead of replacing them with new ones.
    ///
    /// # Note
    ///
    /// If the entity does not exist when this command is executed,
    /// the resulting error will be ignored.
    #[track_caller]
    pub fn try_insert_if_new_and<F>(&mut self, bundle: impl Bundle, condition: F) -> &mut Self
    where
        F: FnOnce() -> bool,
    {
        if condition() {
            self.try_insert_if_new(bundle)
        } else {
            self
        }
    }

    /// Adds a [`Bundle`] of components to the entity without overwriting.
    ///
    /// This is the same as [`EntityCommands::try_insert`], but in case of duplicate
    /// components will leave the old values instead of replacing them with new ones.
    ///
    /// # Note
    ///
    /// If the entity does not exist when this command is executed,
    /// the resulting error will be ignored.
    #[track_caller]
    pub fn try_insert_if_new(&mut self, bundle: impl Bundle) -> &mut Self {
        self.queue_silenced(entity_command::insert(bundle, InsertMode::Keep))
    }

    /// Removes a [`Bundle`] of components from the entity.
    ///
    /// This will remove all components that intersect with the provided bundle;
    /// the entity does not need to have all the components in the bundle.
    ///
    /// This will emit a warning if the entity does not exist.
    ///
    /// # Example
    ///
    /// ```
    /// # use bevy_ecs::prelude::*;
    /// # #[derive(Resource)]
    /// # struct PlayerEntity { entity: Entity }
    /// #[derive(Component)]
    /// struct Health(u32);
    /// #[derive(Component)]
    /// struct Strength(u32);
    /// #[derive(Component)]
    /// struct Defense(u32);
    ///
    /// #[derive(Bundle)]
    /// struct CombatBundle {
    ///     health: Health,
    ///     strength: Strength,
    /// }
    ///
    /// fn remove_combat_stats_system(mut commands: Commands, player: Res<PlayerEntity>) {
    ///     commands
    ///         .entity(player.entity)
    ///         // You can remove individual components:
    ///         .remove::<Defense>()
    ///         // You can also remove pre-defined bundles of components:
    ///         .remove::<CombatBundle>()
    ///         // You can also remove tuples of components and bundles.
    ///         // This is equivalent to the calls above:
    ///         .remove::<(Defense, CombatBundle)>();
    /// }
    /// # bevy_ecs::system::assert_is_system(remove_combat_stats_system);
    /// ```
    #[track_caller]
    pub fn remove<B: Bundle>(&mut self) -> &mut Self {
        self.queue_handled(entity_command::remove::<B>(), warn)
    }

    /// Removes a [`Bundle`] of components from the entity if the predicate returns true.
    ///
    /// This is useful for chaining method calls.
    ///
    /// # Example
    ///
    /// ```
    /// # use bevy_ecs::prelude::*;
    /// # #[derive(Resource)]
    /// # struct PlayerEntity { entity: Entity }
    /// # impl PlayerEntity { fn is_spectator(&self) -> bool { true } }
    /// #[derive(Component)]
    /// struct Health(u32);
    /// #[derive(Component)]
    /// struct Strength(u32);
    /// #[derive(Component)]
    /// struct Defense(u32);
    ///
    /// #[derive(Bundle)]
    /// struct CombatBundle {
    ///     health: Health,
    ///     strength: Strength,
    /// }
    ///
    /// fn remove_combat_stats_system(mut commands: Commands, player: Res<PlayerEntity>) {
    ///     commands
    ///         .entity(player.entity)
    ///         .remove_if::<(Defense, CombatBundle)>(|| !player.is_spectator());
    /// }
    /// # bevy_ecs::system::assert_is_system(remove_combat_stats_system);
    /// ```
    #[track_caller]
    pub fn remove_if<B: Bundle>(&mut self, condition: impl FnOnce() -> bool) -> &mut Self {
        if condition() {
            self.remove::<B>()
        } else {
            self
        }
    }

    /// Removes a [`Bundle`] of components from the entity if the predicate returns true.
    ///
    /// This is useful for chaining method calls.
    ///
    /// # Note
    ///
    /// If the entity does not exist when this command is executed,
    /// the resulting error will be ignored.
    #[track_caller]
    pub fn try_remove_if<B: Bundle>(&mut self, condition: impl FnOnce() -> bool) -> &mut Self {
        if condition() {
            self.try_remove::<B>()
        } else {
            self
        }
    }

    /// Removes a [`Bundle`] of components from the entity.
    ///
    /// This will remove all components that intersect with the provided bundle;
    /// the entity does not need to have all the components in the bundle.
    ///
    /// Unlike [`Self::remove`],
    /// this will not emit a warning if the entity does not exist.
    ///
    /// # Example
    ///
    /// ```
    /// # use bevy_ecs::prelude::*;
    /// # #[derive(Resource)]
    /// # struct PlayerEntity { entity: Entity }
    /// #[derive(Component)]
    /// struct Health(u32);
    /// #[derive(Component)]
    /// struct Strength(u32);
    /// #[derive(Component)]
    /// struct Defense(u32);
    ///
    /// #[derive(Bundle)]
    /// struct CombatBundle {
    ///     health: Health,
    ///     strength: Strength,
    /// }
    ///
    /// fn remove_combat_stats_system(mut commands: Commands, player: Res<PlayerEntity>) {
    ///     commands
    ///         .entity(player.entity)
    ///         // You can remove individual components:
    ///         .try_remove::<Defense>()
    ///         // You can also remove pre-defined bundles of components:
    ///         .try_remove::<CombatBundle>()
    ///         // You can also remove tuples of components and bundles.
    ///         // This is equivalent to the calls above:
    ///         .try_remove::<(Defense, CombatBundle)>();
    /// }
    /// # bevy_ecs::system::assert_is_system(remove_combat_stats_system);
    /// ```
    pub fn try_remove<B: Bundle>(&mut self) -> &mut Self {
        self.queue_silenced(entity_command::remove::<B>())
    }

    /// Removes a [`Bundle`] of components from the entity,
    /// and also removes any components required by the components in the bundle.
    ///
    /// This will remove all components that intersect with the provided bundle;
    /// the entity does not need to have all the components in the bundle.
    ///
    /// # Example
    ///
    /// ```
    /// # use bevy_ecs::prelude::*;
    /// # #[derive(Resource)]
    /// # struct PlayerEntity { entity: Entity }
    /// #
    /// #[derive(Component)]
    /// #[require(B)]
    /// struct A;
    /// #[derive(Component, Default)]
    /// struct B;
    ///
    /// fn remove_with_requires_system(mut commands: Commands, player: Res<PlayerEntity>) {
    ///     commands
    ///         .entity(player.entity)
    ///         // Removes both A and B from the entity, because B is required by A.
    ///         .remove_with_requires::<A>();
    /// }
    /// # bevy_ecs::system::assert_is_system(remove_with_requires_system);
    /// ```
    #[track_caller]
    pub fn remove_with_requires<B: Bundle>(&mut self) -> &mut Self {
        self.queue(entity_command::remove_with_requires::<B>())
    }

    /// Removes a dynamic [`Component`] from the entity if it exists.
    ///
    /// # Panics
    ///
    /// Panics if the provided [`ComponentId`] does not exist in the [`World`].
    #[track_caller]
    pub fn remove_by_id(&mut self, component_id: ComponentId) -> &mut Self {
        self.queue(entity_command::remove_by_id(component_id))
    }

    /// Removes all components associated with the entity.
    #[track_caller]
    pub fn clear(&mut self) -> &mut Self {
        self.queue(entity_command::clear())
    }

    /// Despawns the entity.
    ///
    /// This will emit a warning if the entity does not exist.
    ///
    /// # Note
    ///
    /// This will also despawn the entities in any [`RelationshipTarget`](crate::relationship::RelationshipTarget)
    /// that is configured to despawn descendants.
    ///
    /// For example, this will recursively despawn [`Children`](crate::hierarchy::Children).
    ///
    /// # Example
    ///
    /// ```
    /// # use bevy_ecs::prelude::*;
    /// # #[derive(Resource)]
    /// # struct CharacterToRemove { entity: Entity }
    /// #
    /// fn remove_character_system(
    ///     mut commands: Commands,
    ///     character_to_remove: Res<CharacterToRemove>
    /// ) {
    ///     commands.entity(character_to_remove.entity).despawn();
    /// }
    /// # bevy_ecs::system::assert_is_system(remove_character_system);
    /// ```
    #[track_caller]
    pub fn despawn(&mut self) {
        self.queue_handled(entity_command::despawn(), warn);
    }

    /// Despawns the entity.
    ///
    /// Unlike [`Self::despawn`],
    /// this will not emit a warning if the entity does not exist.
    ///
    /// # Note
    ///
    /// This will also despawn the entities in any [`RelationshipTarget`](crate::relationship::RelationshipTarget)
    /// that is configured to despawn descendants.
    ///
    /// For example, this will recursively despawn [`Children`](crate::hierarchy::Children).
    pub fn try_despawn(&mut self) {
        self.queue_silenced(entity_command::despawn());
    }

    /// Pushes an [`EntityCommand`] to the queue,
    /// which will get executed for the current [`Entity`].
    ///
    /// The [default error handler](crate::error::DefaultErrorHandler)
    /// will be used to handle error cases.
    /// Every [`EntityCommand`] checks whether the entity exists at the time of execution
    /// and returns an error if it does not.
    ///
    /// To use a custom error handler, see [`EntityCommands::queue_handled`].
    ///
    /// The command can be:
    /// - A custom struct that implements [`EntityCommand`].
    /// - A closure or function that matches the following signature:
    ///   - [`(EntityWorldMut)`](EntityWorldMut)
    ///   - [`(EntityWorldMut)`](EntityWorldMut) `->` [`Result`]
    /// - A built-in command from the [`entity_command`] module.
    ///
    /// # Example
    ///
    /// ```
    /// # use bevy_ecs::prelude::*;
    /// # fn my_system(mut commands: Commands) {
    /// commands
    ///     .spawn_empty()
    ///     // Closures with this signature implement `EntityCommand`.
    ///     .queue(|entity: EntityWorldMut| {
    ///         println!("Executed an EntityCommand for {}", entity.id());
    ///     });
    /// # }
    /// # bevy_ecs::system::assert_is_system(my_system);
    /// ```
    pub fn queue<C: EntityCommand<T> + CommandWithEntity<M>, T, M>(
        &mut self,
        command: C,
    ) -> &mut Self {
        self.commands.queue(command.with_entity(self.entity));
        self
    }

    /// Pushes an [`EntityCommand`] to the queue,
    /// which will get executed for the current [`Entity`].
    ///
    /// The given `error_handler` will be used to handle error cases.
    /// Every [`EntityCommand`] checks whether the entity exists at the time of execution
    /// and returns an error if it does not.
    ///
    /// To implicitly use the default error handler, see [`EntityCommands::queue`].
    ///
    /// The command can be:
    /// - A custom struct that implements [`EntityCommand`].
    /// - A closure or function that matches the following signature:
    ///   - [`(EntityWorldMut)`](EntityWorldMut)
    ///   - [`(EntityWorldMut)`](EntityWorldMut) `->` [`Result`]
    /// - A built-in command from the [`entity_command`] module.
    ///
    /// # Example
    ///
    /// ```
    /// # use bevy_ecs::prelude::*;
    /// # fn my_system(mut commands: Commands) {
    /// use bevy_ecs::error::warn;
    ///
    /// commands
    ///     .spawn_empty()
    ///     // Closures with this signature implement `EntityCommand`.
    ///     .queue_handled(
    ///         |entity: EntityWorldMut| -> Result {
    ///             let value: usize = "100".parse()?;
    ///             println!("Successfully parsed the value {} for entity {}", value, entity.id());
    ///             Ok(())
    ///         },
    ///         warn
    ///     );
    /// # }
    /// # bevy_ecs::system::assert_is_system(my_system);
    /// ```
    pub fn queue_handled<C: EntityCommand<T> + CommandWithEntity<M>, T, M>(
        &mut self,
        command: C,
        error_handler: fn(BevyError, ErrorContext),
    ) -> &mut Self {
        self.commands
            .queue_handled(command.with_entity(self.entity), error_handler);
        self
    }

    /// Pushes an [`EntityCommand`] to the queue, which will get executed for the current [`Entity`].
    ///
    /// Unlike [`EntityCommands::queue_handled`], this will completely ignore any errors that occur.
    pub fn queue_silenced<C: EntityCommand<T> + CommandWithEntity<M>, T, M>(
        &mut self,
        command: C,
    ) -> &mut Self {
        self.commands
            .queue_silenced(command.with_entity(self.entity));
        self
    }

    /// Removes all components except the given [`Bundle`] from the entity.
    ///
    /// # Example
    ///
    /// ```
    /// # use bevy_ecs::prelude::*;
    /// # #[derive(Resource)]
    /// # struct PlayerEntity { entity: Entity }
    /// #[derive(Component)]
    /// struct Health(u32);
    /// #[derive(Component)]
    /// struct Strength(u32);
    /// #[derive(Component)]
    /// struct Defense(u32);
    ///
    /// #[derive(Bundle)]
    /// struct CombatBundle {
    ///     health: Health,
    ///     strength: Strength,
    /// }
    ///
    /// fn remove_combat_stats_system(mut commands: Commands, player: Res<PlayerEntity>) {
    ///     commands
    ///         .entity(player.entity)
    ///         // You can retain a pre-defined Bundle of components,
    ///         // with this removing only the Defense component.
    ///         .retain::<CombatBundle>()
    ///         // You can also retain only a single component.
    ///         .retain::<Health>();
    /// }
    /// # bevy_ecs::system::assert_is_system(remove_combat_stats_system);
    /// ```
    #[track_caller]
    pub fn retain<B: Bundle>(&mut self) -> &mut Self {
        self.queue(entity_command::retain::<B>())
    }

    /// Logs the components of the entity at the [`info`](log::info) level.
    pub fn log_components(&mut self) -> &mut Self {
        self.queue(entity_command::log_components())
    }

    /// Returns the underlying [`Commands`].
    pub fn commands(&mut self) -> Commands {
        self.commands.reborrow()
    }

    /// Returns a mutable reference to the underlying [`Commands`].
    pub fn commands_mut(&mut self) -> &mut Commands<'a, 'a> {
        &mut self.commands
    }

    /// Sends an [`EntityEvent`] targeting the entity.
    ///
    /// This will run any [`Observer`] of the given [`EntityEvent`] watching this entity.
    #[track_caller]
    pub fn trigger(&mut self, event: impl EntityEvent) -> &mut Self {
        self.queue(entity_command::trigger(event))
    }

    /// Creates an [`Observer`] listening for events of type `E` targeting this entity.
    pub fn observe<E: EntityEvent, B: Bundle, M>(
        &mut self,
        observer: impl IntoObserverSystem<E, B, M>,
    ) -> &mut Self {
        self.queue(entity_command::observe(observer))
    }

    /// Clones parts of an entity (components, observers, etc.) onto another entity,
    /// configured through [`EntityClonerBuilder`].
    ///
    /// The other entity will receive all the components of the original that implement
    /// [`Clone`] or [`Reflect`](bevy_reflect::Reflect) except those that are
    /// [denied](EntityClonerBuilder::deny) in the `config`.
    ///
    /// # Panics
    ///
    /// The command will panic when applied if the target entity does not exist.
    ///
    /// # Example
    ///
    /// Configure through [`EntityClonerBuilder<OptOut>`] as follows:
    /// ```
    /// # use bevy_ecs::prelude::*;
    /// #[derive(Component, Clone)]
    /// struct ComponentA(u32);
    /// #[derive(Component, Clone)]
    /// struct ComponentB(u32);
    ///
    /// fn example_system(mut commands: Commands) {
    ///     // Create an empty entity.
    ///     let target = commands.spawn_empty().id();
    ///
    ///     // Create a new entity and keep its EntityCommands.
    ///     let mut entity = commands.spawn((ComponentA(10), ComponentB(20)));
    ///
    ///     // Clone ComponentA but not ComponentB onto the target.
    ///     entity.clone_with_opt_out(target, |builder| {
    ///         builder.deny::<ComponentB>();
    ///     });
    /// }
    /// # bevy_ecs::system::assert_is_system(example_system);
    /// ```
    ///
    /// See [`EntityClonerBuilder`] for more options.
    pub fn clone_with_opt_out(
        &mut self,
        target: Entity,
        config: impl FnOnce(&mut EntityClonerBuilder<OptOut>) + Send + Sync + 'static,
    ) -> &mut Self {
        self.queue(entity_command::clone_with_opt_out(target, config))
    }

    /// Clones parts of an entity (components, observers, etc.) onto another entity,
    /// configured through [`EntityClonerBuilder`].
    ///
    /// The other entity will receive only the components of the original that implement
    /// [`Clone`] or [`Reflect`](bevy_reflect::Reflect) and are
    /// [allowed](EntityClonerBuilder::allow) in the `config`.
    ///
    /// # Panics
    ///
    /// The command will panic when applied if the target entity does not exist.
    ///
    /// # Example
    ///
    /// Configure through [`EntityClonerBuilder<OptIn>`] as follows:
    /// ```
    /// # use bevy_ecs::prelude::*;
    /// #[derive(Component, Clone)]
    /// struct ComponentA(u32);
    /// #[derive(Component, Clone)]
    /// struct ComponentB(u32);
    ///
    /// fn example_system(mut commands: Commands) {
    ///     // Create an empty entity.
    ///     let target = commands.spawn_empty().id();
    ///
    ///     // Create a new entity and keep its EntityCommands.
    ///     let mut entity = commands.spawn((ComponentA(10), ComponentB(20)));
    ///
    ///     // Clone ComponentA but not ComponentB onto the target.
    ///     entity.clone_with_opt_in(target, |builder| {
    ///         builder.allow::<ComponentA>();
    ///     });
    /// }
    /// # bevy_ecs::system::assert_is_system(example_system);
    /// ```
    ///
    /// See [`EntityClonerBuilder`] for more options.
    pub fn clone_with_opt_in(
        &mut self,
        target: Entity,
        config: impl FnOnce(&mut EntityClonerBuilder<OptIn>) + Send + Sync + 'static,
    ) -> &mut Self {
        self.queue(entity_command::clone_with_opt_in(target, config))
    }

    /// Spawns a clone of this entity and returns the [`EntityCommands`] of the clone.
    ///
    /// The clone will receive all the components of the original that implement
    /// [`Clone`] or [`Reflect`](bevy_reflect::Reflect).
    ///
    /// To configure cloning behavior (such as only cloning certain components),
    /// use [`EntityCommands::clone_and_spawn_with_opt_out`]/
    /// [`opt_out`](EntityCommands::clone_and_spawn_with_opt_out).
    ///
    /// # Note
    ///
    /// If the original entity does not exist when this command is applied,
    /// the returned entity will have no components.
    ///
    /// # Example
    ///
    /// ```
    /// # use bevy_ecs::prelude::*;
    /// #[derive(Component, Clone)]
    /// struct ComponentA(u32);
    /// #[derive(Component, Clone)]
    /// struct ComponentB(u32);
    ///
    /// fn example_system(mut commands: Commands) {
    ///     // Create a new entity and store its EntityCommands.
    ///     let mut entity = commands.spawn((ComponentA(10), ComponentB(20)));
    ///
    ///     // Create a clone of the entity.
    ///     let mut entity_clone = entity.clone_and_spawn();
    /// }
    /// # bevy_ecs::system::assert_is_system(example_system);
    pub fn clone_and_spawn(&mut self) -> EntityCommands<'_> {
        self.clone_and_spawn_with_opt_out(|_| {})
    }

    /// Spawns a clone of this entity and allows configuring cloning behavior
    /// using [`EntityClonerBuilder`], returning the [`EntityCommands`] of the clone.
    ///
    /// The clone will receive all the components of the original that implement
    /// [`Clone`] or [`Reflect`](bevy_reflect::Reflect) except those that are
    /// [denied](EntityClonerBuilder::deny) in the `config`.
    ///
    /// See the methods on [`EntityClonerBuilder<OptOut>`] for more options.
    ///
    /// # Note
    ///
    /// If the original entity does not exist when this command is applied,
    /// the returned entity will have no components.
    ///
    /// # Example
    ///
    /// ```
    /// # use bevy_ecs::prelude::*;
    /// #[derive(Component, Clone)]
    /// struct ComponentA(u32);
    /// #[derive(Component, Clone)]
    /// struct ComponentB(u32);
    ///
    /// fn example_system(mut commands: Commands) {
    ///     // Create a new entity and store its EntityCommands.
    ///     let mut entity = commands.spawn((ComponentA(10), ComponentB(20)));
    ///
    ///     // Create a clone of the entity with ComponentA but without ComponentB.
    ///     let mut entity_clone = entity.clone_and_spawn_with_opt_out(|builder| {
    ///         builder.deny::<ComponentB>();
    ///     });
    /// }
    /// # bevy_ecs::system::assert_is_system(example_system);
    pub fn clone_and_spawn_with_opt_out(
        &mut self,
        config: impl FnOnce(&mut EntityClonerBuilder<OptOut>) + Send + Sync + 'static,
    ) -> EntityCommands<'_> {
        let entity_clone = self.commands().spawn_empty().id();
        self.clone_with_opt_out(entity_clone, config);
        EntityCommands {
            commands: self.commands_mut().reborrow(),
            entity: entity_clone,
        }
    }

    /// Spawns a clone of this entity and allows configuring cloning behavior
    /// using [`EntityClonerBuilder`], returning the [`EntityCommands`] of the clone.
    ///
    /// The clone will receive only the components of the original that implement
    /// [`Clone`] or [`Reflect`](bevy_reflect::Reflect) and are
    /// [allowed](EntityClonerBuilder::allow) in the `config`.
    ///
    /// See the methods on [`EntityClonerBuilder<OptIn>`] for more options.
    ///
    /// # Note
    ///
    /// If the original entity does not exist when this command is applied,
    /// the returned entity will have no components.
    ///
    /// # Example
    ///
    /// ```
    /// # use bevy_ecs::prelude::*;
    /// #[derive(Component, Clone)]
    /// struct ComponentA(u32);
    /// #[derive(Component, Clone)]
    /// struct ComponentB(u32);
    ///
    /// fn example_system(mut commands: Commands) {
    ///     // Create a new entity and store its EntityCommands.
    ///     let mut entity = commands.spawn((ComponentA(10), ComponentB(20)));
    ///
    ///     // Create a clone of the entity with ComponentA but without ComponentB.
    ///     let mut entity_clone = entity.clone_and_spawn_with_opt_in(|builder| {
    ///         builder.allow::<ComponentA>();
    ///     });
    /// }
    /// # bevy_ecs::system::assert_is_system(example_system);
    pub fn clone_and_spawn_with_opt_in(
        &mut self,
        config: impl FnOnce(&mut EntityClonerBuilder<OptIn>) + Send + Sync + 'static,
    ) -> EntityCommands<'_> {
        let entity_clone = self.commands().spawn_empty().id();
        self.clone_with_opt_in(entity_clone, config);
        EntityCommands {
            commands: self.commands_mut().reborrow(),
            entity: entity_clone,
        }
    }

    /// Clones the specified components of this entity and inserts them into another entity.
    ///
    /// Components can only be cloned if they implement
    /// [`Clone`] or [`Reflect`](bevy_reflect::Reflect).
    ///
    /// # Panics
    ///
    /// The command will panic when applied if the target entity does not exist.
    pub fn clone_components<B: Bundle>(&mut self, target: Entity) -> &mut Self {
        self.queue(entity_command::clone_components::<B>(target))
    }

    /// Clones the specified components of this entity and inserts them into another entity,
    /// then removes the components from this entity.
    ///
    /// Components can only be cloned if they implement
    /// [`Clone`] or [`Reflect`](bevy_reflect::Reflect).
    ///
    /// # Panics
    ///
    /// The command will panic when applied if the target entity does not exist.
    pub fn move_components<B: Bundle>(&mut self, target: Entity) -> &mut Self {
        self.queue(entity_command::move_components::<B>(target))
    }
}

/// A wrapper around [`EntityCommands`] with convenience methods for working with a specified component type.
pub struct EntityEntryCommands<'a, T> {
    entity_commands: EntityCommands<'a>,
    marker: PhantomData<T>,
}

impl<'a, T: Component<Mutability = Mutable>> EntityEntryCommands<'a, T> {
    /// Modify the component `T` if it exists, using the function `modify`.
    pub fn and_modify(&mut self, modify: impl FnOnce(Mut<T>) + Send + Sync + 'static) -> &mut Self {
        self.entity_commands
            .queue(move |mut entity: EntityWorldMut| {
                if let Some(value) = entity.get_mut() {
                    modify(value);
                }
            });
        self
    }
}

impl<'a, T: Component> EntityEntryCommands<'a, T> {
    /// [Insert](EntityCommands::insert) `default` into this entity,
    /// if `T` is not already present.
    #[track_caller]
    pub fn or_insert(&mut self, default: T) -> &mut Self {
        self.entity_commands.insert_if_new(default);
        self
    }

    /// [Insert](EntityCommands::insert) `default` into this entity,
    /// if `T` is not already present.
    ///
    /// # Note
    ///
    /// If the entity does not exist when this command is executed,
    /// the resulting error will be ignored.
    #[track_caller]
    pub fn or_try_insert(&mut self, default: T) -> &mut Self {
        self.entity_commands.try_insert_if_new(default);
        self
    }

    /// [Insert](EntityCommands::insert) the value returned from `default` into this entity,
    /// if `T` is not already present.
    #[track_caller]
    pub fn or_insert_with(&mut self, default: impl Fn() -> T) -> &mut Self {
        self.or_insert(default())
    }

    /// [Insert](EntityCommands::insert) the value returned from `default` into this entity,
    /// if `T` is not already present.
    ///
    /// # Note
    ///
    /// If the entity does not exist when this command is executed,
    /// the resulting error will be ignored.
    #[track_caller]
    pub fn or_try_insert_with(&mut self, default: impl Fn() -> T) -> &mut Self {
        self.or_try_insert(default())
    }

    /// [Insert](EntityCommands::insert) `T::default` into this entity,
    /// if `T` is not already present.
    #[track_caller]
    pub fn or_default(&mut self) -> &mut Self
    where
        T: Default,
    {
        self.or_insert(T::default())
    }

    /// [Insert](EntityCommands::insert) `T::from_world` into this entity,
    /// if `T` is not already present.
    #[track_caller]
    pub fn or_from_world(&mut self) -> &mut Self
    where
        T: FromWorld,
    {
        self.entity_commands
            .queue(entity_command::insert_from_world::<T>(InsertMode::Keep));
        self
    }

    /// Get the [`EntityCommands`] from which the [`EntityEntryCommands`] was initiated.
    ///
    /// This allows you to continue chaining method calls after calling [`EntityCommands::entry`].
    ///
    /// # Example
    ///
    /// ```
    /// # use bevy_ecs::prelude::*;
    /// # #[derive(Resource)]
    /// # struct PlayerEntity { entity: Entity }
    /// #[derive(Component)]
    /// struct Level(u32);
    ///
    /// fn level_up_system(mut commands: Commands, player: Res<PlayerEntity>) {
    ///     commands
    ///         .entity(player.entity)
    ///         .entry::<Level>()
    ///         // Modify the component if it exists.
    ///         .and_modify(|mut lvl| lvl.0 += 1)
    ///         // Otherwise, insert a default value.
    ///         .or_insert(Level(0))
    ///         // Return the EntityCommands for the entity.
    ///         .entity()
    ///         // Continue chaining method calls.
    ///         .insert(Name::new("Player"));
    /// }
    /// # bevy_ecs::system::assert_is_system(level_up_system);
    /// ```
    pub fn entity(&mut self) -> EntityCommands {
        self.entity_commands.reborrow()
    }
}

#[cfg(test)]
mod tests {
    use crate::{
        component::Component,
        resource::Resource,
        system::Commands,
        world::{CommandQueue, FromWorld, World},
    };
    use alloc::{string::String, sync::Arc, vec, vec::Vec};
    use core::{
        any::TypeId,
        sync::atomic::{AtomicUsize, Ordering},
    };

    #[expect(
        dead_code,
        reason = "This struct is used to test how `Drop` behavior works in regards to SparseSet storage, and as such is solely a wrapper around `DropCk` to make it use the SparseSet storage. Because of this, the inner field is intentionally never read."
    )]
    #[derive(Component)]
    #[component(storage = "SparseSet")]
    struct SparseDropCk(DropCk);

    #[derive(Component)]
    struct DropCk(Arc<AtomicUsize>);
    impl DropCk {
        fn new_pair() -> (Self, Arc<AtomicUsize>) {
            let atomic = Arc::new(AtomicUsize::new(0));
            (DropCk(atomic.clone()), atomic)
        }
    }

    impl Drop for DropCk {
        fn drop(&mut self) {
            self.0.as_ref().fetch_add(1, Ordering::Relaxed);
        }
    }

    #[derive(Component, Resource)]
    struct W<T>(T);

    fn simple_command(world: &mut World) {
        world.spawn((W(0u32), W(42u64)));
    }

    impl FromWorld for W<String> {
        fn from_world(world: &mut World) -> Self {
            let v = world.resource::<W<usize>>();
            Self("*".repeat(v.0))
        }
    }

    #[test]
    fn entity_commands_entry() {
        let mut world = World::default();
        let mut queue = CommandQueue::default();
        let mut commands = Commands::new(&mut queue, &world);
        let entity = commands.spawn_empty().id();
        commands
            .entity(entity)
            .entry::<W<u32>>()
            .and_modify(|_| unreachable!());
        queue.apply(&mut world);
        assert!(!world.entity(entity).contains::<W<u32>>());
        let mut commands = Commands::new(&mut queue, &world);
        commands
            .entity(entity)
            .entry::<W<u32>>()
            .or_insert(W(0))
            .and_modify(|mut val| {
                val.0 = 21;
            });
        queue.apply(&mut world);
        assert_eq!(21, world.get::<W<u32>>(entity).unwrap().0);
        let mut commands = Commands::new(&mut queue, &world);
        commands
            .entity(entity)
            .entry::<W<u64>>()
            .and_modify(|_| unreachable!())
            .or_insert(W(42));
        queue.apply(&mut world);
        assert_eq!(42, world.get::<W<u64>>(entity).unwrap().0);
        world.insert_resource(W(5_usize));
        let mut commands = Commands::new(&mut queue, &world);
        commands.entity(entity).entry::<W<String>>().or_from_world();
        queue.apply(&mut world);
        assert_eq!("*****", &world.get::<W<String>>(entity).unwrap().0);
        let mut commands = Commands::new(&mut queue, &world);
        let id = commands.entity(entity).entry::<W<u64>>().entity().id();
        queue.apply(&mut world);
        assert_eq!(id, entity);
    }

    #[test]
    fn commands() {
        let mut world = World::default();
        let mut command_queue = CommandQueue::default();
        let entity = Commands::new(&mut command_queue, &world)
            .spawn((W(1u32), W(2u64)))
            .id();
        command_queue.apply(&mut world);
        assert_eq!(world.entity_count(), 1);
        let results = world
            .query::<(&W<u32>, &W<u64>)>()
            .iter(&world)
            .map(|(a, b)| (a.0, b.0))
            .collect::<Vec<_>>();
        assert_eq!(results, vec![(1u32, 2u64)]);
        // test entity despawn
        {
            let mut commands = Commands::new(&mut command_queue, &world);
            commands.entity(entity).despawn();
            commands.entity(entity).despawn(); // double despawn shouldn't panic
        }
        command_queue.apply(&mut world);
        let results2 = world
            .query::<(&W<u32>, &W<u64>)>()
            .iter(&world)
            .map(|(a, b)| (a.0, b.0))
            .collect::<Vec<_>>();
        assert_eq!(results2, vec![]);

        // test adding simple (FnOnce) commands
        {
            let mut commands = Commands::new(&mut command_queue, &world);

            // set up a simple command using a closure that adds one additional entity
            commands.queue(|world: &mut World| {
                world.spawn((W(42u32), W(0u64)));
            });

            // set up a simple command using a function that adds one additional entity
            commands.queue(simple_command);
        }
        command_queue.apply(&mut world);
        let results3 = world
            .query::<(&W<u32>, &W<u64>)>()
            .iter(&world)
            .map(|(a, b)| (a.0, b.0))
            .collect::<Vec<_>>();

        assert_eq!(results3, vec![(42u32, 0u64), (0u32, 42u64)]);
    }

    #[test]
    fn insert_components() {
        let mut world = World::default();
        let mut command_queue1 = CommandQueue::default();

        // insert components
        let entity = Commands::new(&mut command_queue1, &world)
            .spawn(())
            .insert_if(W(1u8), || true)
            .insert_if(W(2u8), || false)
            .insert_if_new(W(1u16))
            .insert_if_new(W(2u16))
            .insert_if_new_and(W(1u32), || false)
            .insert_if_new_and(W(2u32), || true)
            .insert_if_new_and(W(3u32), || true)
            .id();
        command_queue1.apply(&mut world);

        let results = world
            .query::<(&W<u8>, &W<u16>, &W<u32>)>()
            .iter(&world)
            .map(|(a, b, c)| (a.0, b.0, c.0))
            .collect::<Vec<_>>();
        assert_eq!(results, vec![(1u8, 1u16, 2u32)]);

        // try to insert components after despawning entity
        // in another command queue
        Commands::new(&mut command_queue1, &world)
            .entity(entity)
            .try_insert_if_new_and(W(1u64), || true);

        let mut command_queue2 = CommandQueue::default();
        Commands::new(&mut command_queue2, &world)
            .entity(entity)
            .despawn();
        command_queue2.apply(&mut world);
        command_queue1.apply(&mut world);
    }

    #[test]
    fn remove_components() {
        let mut world = World::default();

        let mut command_queue = CommandQueue::default();
        let (dense_dropck, dense_is_dropped) = DropCk::new_pair();
        let (sparse_dropck, sparse_is_dropped) = DropCk::new_pair();
        let sparse_dropck = SparseDropCk(sparse_dropck);

        let entity = Commands::new(&mut command_queue, &world)
            .spawn((W(1u32), W(2u64), dense_dropck, sparse_dropck))
            .id();
        command_queue.apply(&mut world);
        let results_before = world
            .query::<(&W<u32>, &W<u64>)>()
            .iter(&world)
            .map(|(a, b)| (a.0, b.0))
            .collect::<Vec<_>>();
        assert_eq!(results_before, vec![(1u32, 2u64)]);

        // test component removal
        Commands::new(&mut command_queue, &world)
            .entity(entity)
            .remove::<W<u32>>()
            .remove::<(W<u32>, W<u64>, SparseDropCk, DropCk)>();

        assert_eq!(dense_is_dropped.load(Ordering::Relaxed), 0);
        assert_eq!(sparse_is_dropped.load(Ordering::Relaxed), 0);
        command_queue.apply(&mut world);
        assert_eq!(dense_is_dropped.load(Ordering::Relaxed), 1);
        assert_eq!(sparse_is_dropped.load(Ordering::Relaxed), 1);

        let results_after = world
            .query::<(&W<u32>, &W<u64>)>()
            .iter(&world)
            .map(|(a, b)| (a.0, b.0))
            .collect::<Vec<_>>();
        assert_eq!(results_after, vec![]);
        let results_after_u64 = world
            .query::<&W<u64>>()
            .iter(&world)
            .map(|v| v.0)
            .collect::<Vec<_>>();
        assert_eq!(results_after_u64, vec![]);
    }

    #[test]
    fn remove_components_by_id() {
        let mut world = World::default();

        let mut command_queue = CommandQueue::default();
        let (dense_dropck, dense_is_dropped) = DropCk::new_pair();
        let (sparse_dropck, sparse_is_dropped) = DropCk::new_pair();
        let sparse_dropck = SparseDropCk(sparse_dropck);

        let entity = Commands::new(&mut command_queue, &world)
            .spawn((W(1u32), W(2u64), dense_dropck, sparse_dropck))
            .id();
        command_queue.apply(&mut world);
        let results_before = world
            .query::<(&W<u32>, &W<u64>)>()
            .iter(&world)
            .map(|(a, b)| (a.0, b.0))
            .collect::<Vec<_>>();
        assert_eq!(results_before, vec![(1u32, 2u64)]);

        // test component removal
        Commands::new(&mut command_queue, &world)
            .entity(entity)
            .remove_by_id(world.components().get_id(TypeId::of::<W<u32>>()).unwrap())
            .remove_by_id(world.components().get_id(TypeId::of::<W<u64>>()).unwrap())
            .remove_by_id(world.components().get_id(TypeId::of::<DropCk>()).unwrap())
            .remove_by_id(
                world
                    .components()
                    .get_id(TypeId::of::<SparseDropCk>())
                    .unwrap(),
            );

        assert_eq!(dense_is_dropped.load(Ordering::Relaxed), 0);
        assert_eq!(sparse_is_dropped.load(Ordering::Relaxed), 0);
        command_queue.apply(&mut world);
        assert_eq!(dense_is_dropped.load(Ordering::Relaxed), 1);
        assert_eq!(sparse_is_dropped.load(Ordering::Relaxed), 1);

        let results_after = world
            .query::<(&W<u32>, &W<u64>)>()
            .iter(&world)
            .map(|(a, b)| (a.0, b.0))
            .collect::<Vec<_>>();
        assert_eq!(results_after, vec![]);
        let results_after_u64 = world
            .query::<&W<u64>>()
            .iter(&world)
            .map(|v| v.0)
            .collect::<Vec<_>>();
        assert_eq!(results_after_u64, vec![]);
    }

    #[test]
    fn remove_resources() {
        let mut world = World::default();
        let mut queue = CommandQueue::default();
        {
            let mut commands = Commands::new(&mut queue, &world);
            commands.insert_resource(W(123i32));
            commands.insert_resource(W(456.0f64));
        }

        queue.apply(&mut world);
        assert!(world.contains_resource::<W<i32>>());
        assert!(world.contains_resource::<W<f64>>());

        {
            let mut commands = Commands::new(&mut queue, &world);
            // test resource removal
            commands.remove_resource::<W<i32>>();
        }
        queue.apply(&mut world);
        assert!(!world.contains_resource::<W<i32>>());
        assert!(world.contains_resource::<W<f64>>());
    }

    #[test]
    fn remove_component_with_required_components() {
        #[derive(Component)]
        #[require(Y)]
        struct X;

        #[derive(Component, Default)]
        struct Y;

        #[derive(Component)]
        struct Z;

        let mut world = World::default();
        let mut queue = CommandQueue::default();
        let e = {
            let mut commands = Commands::new(&mut queue, &world);
            commands.spawn((X, Z)).id()
        };
        queue.apply(&mut world);

        assert!(world.get::<Y>(e).is_some());
        assert!(world.get::<X>(e).is_some());
        assert!(world.get::<Z>(e).is_some());

        {
            let mut commands = Commands::new(&mut queue, &world);
            commands.entity(e).remove_with_requires::<X>();
        }
        queue.apply(&mut world);

        assert!(world.get::<Y>(e).is_none());
        assert!(world.get::<X>(e).is_none());

        assert!(world.get::<Z>(e).is_some());
    }

    #[test]
    fn unregister_system_cached_commands() {
        let mut world = World::default();
        let mut queue = CommandQueue::default();

        fn nothing() {}

        let resources = world.iter_resources().count();
        let id = world.register_system_cached(nothing);
        assert_eq!(world.iter_resources().count(), resources + 1);
        assert!(world.get_entity(id.entity).is_ok());

        let mut commands = Commands::new(&mut queue, &world);
        commands.unregister_system_cached(nothing);
        queue.apply(&mut world);
        assert_eq!(world.iter_resources().count(), resources);
        assert!(world.get_entity(id.entity).is_err());
    }

    fn is_send<T: Send>() {}
    fn is_sync<T: Sync>() {}

    #[test]
    fn test_commands_are_send_and_sync() {
        is_send::<Commands>();
        is_sync::<Commands>();
    }

    #[test]
    fn append() {
        let mut world = World::default();
        let mut queue_1 = CommandQueue::default();
        {
            let mut commands = Commands::new(&mut queue_1, &world);
            commands.insert_resource(W(123i32));
        }
        let mut queue_2 = CommandQueue::default();
        {
            let mut commands = Commands::new(&mut queue_2, &world);
            commands.insert_resource(W(456.0f64));
        }
        queue_1.append(&mut queue_2);
        queue_1.apply(&mut world);
        assert!(world.contains_resource::<W<i32>>());
        assert!(world.contains_resource::<W<f64>>());
    }

    #[test]
    fn track_spawn_ticks() {
        let mut world = World::default();
        world.increment_change_tick();
        let expected = world.change_tick();
        let id = world.commands().spawn_empty().id();
        world.flush();
        assert_eq!(
            Some(expected),
            world.entities().entity_get_spawned_or_despawned_at(id)
        );
    }
}<|MERGE_RESOLUTION|>--- conflicted
+++ resolved
@@ -18,16 +18,11 @@
     bundle::{Bundle, InsertMode, NoBundleEffect},
     change_detection::{MaybeLocation, Mut},
     component::{Component, ComponentId, Mutable},
-<<<<<<< HEAD
     entity::{
         ConstructedEntityDoesNotExistError, Entities, EntitiesAllocator, Entity,
         EntityClonerBuilder, EntityDoesNotExistError,
     },
     error::{ignore, warn, BevyError, CommandWithEntity, ErrorContext, HandleError},
-=======
-    entity::{Entities, Entity, EntityClonerBuilder, EntityDoesNotExistError, OptIn, OptOut},
-    error::{warn, BevyError, CommandWithEntity, ErrorContext, HandleError},
->>>>>>> 1b09c405
     event::{BufferedEvent, EntityEvent, Event},
     observer::{Observer, TriggerTargets},
     resource::Resource,
