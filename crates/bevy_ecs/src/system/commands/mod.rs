pub mod command;
pub mod entity_command;

#[cfg(feature = "std")]
mod parallel_scope;

pub use command::Command;
pub use entity_command::EntityCommand;

#[cfg(feature = "std")]
pub use parallel_scope::*;

use alloc::boxed::Box;
use core::marker::PhantomData;

use crate::{
    self as bevy_ecs,
    bundle::{Bundle, InsertMode, NoBundleEffect},
    change_detection::Mut,
    component::{Component, ComponentId, Mutable},
    entity::{Entities, Entity, EntityClonerBuilder, EntityDoesNotExistError},
    error::{ignore, warn, BevyError, CommandWithEntity, ErrorContext, HandleError},
    event::Event,
    observer::{Observer, TriggerTargets},
    resource::Resource,
    schedule::ScheduleLabel,
    system::{
        Deferred, IntoObserverSystem, IntoSystem, RegisteredSystem, SystemId, SystemInput,
        SystemParamValidationError,
    },
    world::{
        command_queue::RawCommandQueue, unsafe_world_cell::UnsafeWorldCell, CommandQueue,
        EntityWorldMut, FromWorld, World,
    },
};

/// A [`Command`] queue to perform structural changes to the [`World`].
///
/// Since each command requires exclusive access to the `World`,
/// all queued commands are automatically applied in sequence
/// when the `ApplyDeferred` system runs (see [`ApplyDeferred`] documentation for more details).
///
/// Each command can be used to modify the [`World`] in arbitrary ways:
/// * spawning or despawning entities
/// * inserting components on new or existing entities
/// * inserting resources
/// * etc.
///
/// For a version of [`Commands`] that works in parallel contexts (such as
/// within [`Query::par_iter`](crate::system::Query::par_iter)) see
/// [`ParallelCommands`]
///
/// # Usage
///
/// Add `mut commands: Commands` as a function argument to your system to get a
/// copy of this struct that will be applied the next time a copy of [`ApplyDeferred`] runs.
/// Commands are almost always used as a [`SystemParam`](crate::system::SystemParam).
///
/// ```
/// # use bevy_ecs::prelude::*;
/// fn my_system(mut commands: Commands) {
///    // ...
/// }
/// # bevy_ecs::system::assert_is_system(my_system);
/// ```
///
/// # Implementing
///
/// Each built-in command is implemented as a separate method, e.g. [`Commands::spawn`].
/// In addition to the pre-defined command methods, you can add commands with any arbitrary
/// behavior using [`Commands::queue`], which accepts any type implementing [`Command`].
///
/// Since closures and other functions implement this trait automatically, this allows one-shot,
/// anonymous custom commands.
///
/// ```
/// # use bevy_ecs::prelude::*;
/// # fn foo(mut commands: Commands) {
/// // NOTE: type inference fails here, so annotations are required on the closure.
/// commands.queue(|w: &mut World| {
///     // Mutate the world however you want...
/// });
/// # }
/// ```
///
/// # Error handling
///
/// A [`Command`] can return a [`Result`](crate::error::Result),
/// which will be passed to an [error handler](crate::error) if the `Result` is an error.
///
/// The [default error handler](crate::error::default_error_handler) panics.
/// It can be configured by setting the `GLOBAL_ERROR_HANDLER`.
///
/// Alternatively, you can customize the error handler for a specific command
/// by calling [`Commands::queue_handled`].
///
/// The [`error`](crate::error) module provides some simple error handlers for convenience.
///
/// [`ApplyDeferred`]: crate::schedule::ApplyDeferred
pub struct Commands<'w, 's> {
    queue: InternalQueue<'s>,
    entities: &'w Entities,
}

// SAFETY: All commands [`Command`] implement [`Send`]
unsafe impl Send for Commands<'_, '_> {}

// SAFETY: `Commands` never gives access to the inner commands.
unsafe impl Sync for Commands<'_, '_> {}

const _: () = {
    type __StructFieldsAlias<'w, 's> = (Deferred<'s, CommandQueue>, &'w Entities);
    #[doc(hidden)]
    pub struct FetchState {
        state: <__StructFieldsAlias<'static, 'static> as bevy_ecs::system::SystemParam>::State,
    }
    // SAFETY: Only reads Entities
    unsafe impl bevy_ecs::system::SystemParam for Commands<'_, '_> {
        type State = FetchState;

        type Item<'w, 's> = Commands<'w, 's>;

        fn init_state(
            world: &mut World,
            system_meta: &mut bevy_ecs::system::SystemMeta,
        ) -> Self::State {
            FetchState {
                state: <__StructFieldsAlias<'_, '_> as bevy_ecs::system::SystemParam>::init_state(
                    world,
                    system_meta,
                ),
            }
        }

        unsafe fn new_archetype(
            state: &mut Self::State,
            archetype: &bevy_ecs::archetype::Archetype,
            system_meta: &mut bevy_ecs::system::SystemMeta,
        ) {
            // SAFETY: Caller guarantees the archetype is from the world used in `init_state`
            unsafe {
                <__StructFieldsAlias<'_, '_> as bevy_ecs::system::SystemParam>::new_archetype(
                    &mut state.state,
                    archetype,
                    system_meta,
                );
            };
        }

        fn apply(
            state: &mut Self::State,
            system_meta: &bevy_ecs::system::SystemMeta,
            world: &mut World,
        ) {
            <__StructFieldsAlias<'_, '_> as bevy_ecs::system::SystemParam>::apply(
                &mut state.state,
                system_meta,
                world,
            );
        }

        fn queue(
            state: &mut Self::State,
            system_meta: &bevy_ecs::system::SystemMeta,
            world: bevy_ecs::world::DeferredWorld,
        ) {
            <__StructFieldsAlias<'_, '_> as bevy_ecs::system::SystemParam>::queue(
                &mut state.state,
                system_meta,
                world,
            );
        }

        #[inline]
        unsafe fn validate_param(
            state: &Self::State,
            system_meta: &bevy_ecs::system::SystemMeta,
            world: UnsafeWorldCell,
        ) -> Result<(), SystemParamValidationError> {
            <(Deferred<CommandQueue>, &Entities) as bevy_ecs::system::SystemParam>::validate_param(
                &state.state,
                system_meta,
                world,
            )
        }

        #[inline]
        unsafe fn get_param<'w, 's>(
            state: &'s mut Self::State,
            system_meta: &bevy_ecs::system::SystemMeta,
            world: UnsafeWorldCell<'w>,
            change_tick: bevy_ecs::component::Tick,
        ) -> Self::Item<'w, 's> {
            let(f0, f1) =  <(Deferred<'s, CommandQueue>, &'w Entities) as bevy_ecs::system::SystemParam>::get_param(&mut state.state, system_meta, world, change_tick);
            Commands {
                queue: InternalQueue::CommandQueue(f0),
                entities: f1,
            }
        }
    }
    // SAFETY: Only reads Entities
    unsafe impl<'w, 's> bevy_ecs::system::ReadOnlySystemParam for Commands<'w, 's>
    where
        Deferred<'s, CommandQueue>: bevy_ecs::system::ReadOnlySystemParam,
        &'w Entities: bevy_ecs::system::ReadOnlySystemParam,
    {
    }
};

enum InternalQueue<'s> {
    CommandQueue(Deferred<'s, CommandQueue>),
    RawCommandQueue(RawCommandQueue),
}

impl<'w, 's> Commands<'w, 's> {
    /// Returns a new `Commands` instance from a [`CommandQueue`] and a [`World`].
    pub fn new(queue: &'s mut CommandQueue, world: &'w World) -> Self {
        Self::new_from_entities(queue, &world.entities)
    }

    /// Returns a new `Commands` instance from a [`CommandQueue`] and an [`Entities`] reference.
    pub fn new_from_entities(queue: &'s mut CommandQueue, entities: &'w Entities) -> Self {
        Self {
            queue: InternalQueue::CommandQueue(Deferred(queue)),
            entities,
        }
    }

    /// Returns a new `Commands` instance from a [`RawCommandQueue`] and an [`Entities`] reference.
    ///
    /// This is used when constructing [`Commands`] from a [`DeferredWorld`](crate::world::DeferredWorld).
    ///
    /// # Safety
    ///
    /// * Caller ensures that `queue` must outlive `'w`
    pub(crate) unsafe fn new_raw_from_entities(
        queue: RawCommandQueue,
        entities: &'w Entities,
    ) -> Self {
        Self {
            queue: InternalQueue::RawCommandQueue(queue),
            entities,
        }
    }

    /// Returns a [`Commands`] with a smaller lifetime.
    ///
    /// This is useful if you have `&mut Commands` but need `Commands`.
    ///
    /// # Example
    ///
    /// ```
    /// # use bevy_ecs::prelude::*;
    /// fn my_system(mut commands: Commands) {
    ///     // We do our initialization in a separate function,
    ///     // which expects an owned `Commands`.
    ///     do_initialization(commands.reborrow());
    ///
    ///     // Since we only reborrowed the commands instead of moving them, we can still use them.
    ///     commands.spawn_empty();
    /// }
    /// #
    /// # fn do_initialization(_: Commands) {}
    /// ```
    pub fn reborrow(&mut self) -> Commands<'w, '_> {
        Commands {
            queue: match &mut self.queue {
                InternalQueue::CommandQueue(queue) => InternalQueue::CommandQueue(queue.reborrow()),
                InternalQueue::RawCommandQueue(queue) => {
                    InternalQueue::RawCommandQueue(queue.clone())
                }
            },
            entities: self.entities,
        }
    }

    /// Take all commands from `other` and append them to `self`, leaving `other` empty.
    pub fn append(&mut self, other: &mut CommandQueue) {
        match &mut self.queue {
            InternalQueue::CommandQueue(queue) => queue.bytes.append(&mut other.bytes),
            InternalQueue::RawCommandQueue(queue) => {
                // SAFETY: Pointers in `RawCommandQueue` are never null
                unsafe { queue.bytes.as_mut() }.append(&mut other.bytes);
            }
        }
    }

    /// Spawns a new empty [`Entity`] and returns its corresponding [`EntityCommands`].
    ///
    /// # Example
    ///
    /// ```
    /// # use bevy_ecs::prelude::*;
    /// #[derive(Component)]
    /// struct Label(&'static str);
    /// #[derive(Component)]
    /// struct Strength(u32);
    /// #[derive(Component)]
    /// struct Agility(u32);
    ///
    /// fn example_system(mut commands: Commands) {
    ///     // Create a new empty entity.
    ///     commands.spawn_empty();
    ///
    ///     // Create another empty entity.
    ///     commands.spawn_empty()
    ///         // Add a new component bundle to the entity.
    ///         .insert((Strength(1), Agility(2)))
    ///         // Add a single component to the entity.
    ///         .insert(Label("hello world"));
    /// }
    /// # bevy_ecs::system::assert_is_system(example_system);
    /// ```
    ///
    /// # See also
    ///
    /// - [`spawn`](Self::spawn) to spawn an entity with components.
    /// - [`spawn_batch`](Self::spawn_batch) to spawn many entities
    ///   with the same combination of components.
    pub fn spawn_empty(&mut self) -> EntityCommands {
        let entity = self.entities.reserve_entity();
        EntityCommands {
            entity,
            commands: self.reborrow(),
        }
    }

    /// Spawns a new [`Entity`] with the given components
    /// and returns the entity's corresponding [`EntityCommands`].
    ///
    /// To spawn many entities with the same combination of components,
    /// [`spawn_batch`](Self::spawn_batch) can be used for better performance.
    ///
    /// # Example
    ///
    /// ```
    /// # use bevy_ecs::prelude::*;
    /// #[derive(Component)]
    /// struct ComponentA(u32);
    /// #[derive(Component)]
    /// struct ComponentB(u32);
    ///
    /// #[derive(Bundle)]
    /// struct ExampleBundle {
    ///     a: ComponentA,
    ///     b: ComponentB,
    /// }
    ///
    /// fn example_system(mut commands: Commands) {
    ///     // Create a new entity with a single component.
    ///     commands.spawn(ComponentA(1));
    ///
    ///     // Create a new entity with two components using a "tuple bundle".
    ///     commands.spawn((ComponentA(2), ComponentB(1)));
    ///
    ///     // Create a new entity with a component bundle.
    ///     commands.spawn(ExampleBundle {
    ///         a: ComponentA(3),
    ///         b: ComponentB(2),
    ///     });
    /// }
    /// # bevy_ecs::system::assert_is_system(example_system);
    /// ```
    ///
    /// # See also
    ///
    /// - [`spawn_empty`](Self::spawn_empty) to spawn an entity without any components.
    /// - [`spawn_batch`](Self::spawn_batch) to spawn many entities
    ///   with the same combination of components.
    #[track_caller]
    pub fn spawn<T: Bundle>(&mut self, bundle: T) -> EntityCommands {
        let mut entity = self.spawn_empty();
        entity.insert(bundle);
        entity
    }

    /// Returns the [`EntityCommands`] for the given [`Entity`].
    ///
    /// This method does not guarantee that commands queued by the returned `EntityCommands`
    /// will be successful, since the entity could be despawned before they are executed.
    ///
    /// # Example
    ///
    /// ```
    /// # use bevy_ecs::prelude::*;
    /// #[derive(Resource)]
    /// struct PlayerEntity {
    ///     entity: Entity
    /// }
    ///
    /// #[derive(Component)]
    /// struct Label(&'static str);
    ///
    /// fn example_system(mut commands: Commands, player: Res<PlayerEntity>) {
    ///     // Get the entity and add a component.
    ///     commands.entity(player.entity).insert(Label("hello world"));
    /// }
    /// # bevy_ecs::system::assert_is_system(example_system);
    /// ```
    ///
    /// # See also
    ///
    /// - [`get_entity`](Self::get_entity) for the fallible version.
    #[inline]
    #[track_caller]
    pub fn entity(&mut self, entity: Entity) -> EntityCommands {
        EntityCommands {
            entity,
            commands: self.reborrow(),
        }
    }

    /// Returns the [`EntityCommands`] for the requested [`Entity`] if it exists.
    ///
    /// This method does not guarantee that commands queued by the returned `EntityCommands`
    /// will be successful, since the entity could be despawned before they are executed.
    ///
    /// # Errors
    ///
    /// Returns [`EntityDoesNotExistError`] if the requested entity does not exist.
    ///
    /// # Example
    ///
    /// ```
    /// # use bevy_ecs::prelude::*;
    /// #[derive(Resource)]
    /// struct PlayerEntity {
    ///     entity: Entity
    /// }
    ///
    /// #[derive(Component)]
    /// struct Label(&'static str);
    ///
    /// fn example_system(mut commands: Commands, player: Res<PlayerEntity>) -> Result {
    ///     // Get the entity if it still exists and store the `EntityCommands`.
    ///     // If it doesn't exist, the `?` operator will propagate the returned error
    ///     // to the system, and the system will pass it to an error handler.
    ///     let mut entity_commands = commands.get_entity(player.entity)?;
    ///
    ///     // Add a component to the entity.
    ///     entity_commands.insert(Label("hello world"));
    ///
    ///     // Return from the system successfully.
    ///     Ok(())
    /// }
    /// # bevy_ecs::system::assert_is_system(example_system);
    /// ```
    ///
    /// # See also
    ///
    /// - [`entity`](Self::entity) for the infallible version.
    #[inline]
    #[track_caller]
    pub fn get_entity(
        &mut self,
        entity: Entity,
    ) -> Result<EntityCommands, EntityDoesNotExistError> {
        if self.entities.contains(entity) {
            Ok(EntityCommands {
                entity,
                commands: self.reborrow(),
            })
        } else {
            Err(EntityDoesNotExistError::new(entity, self.entities))
        }
    }

    /// Spawns multiple entities with the same combination of components,
    /// based on a batch of [`Bundles`](Bundle).
    ///
    /// A batch can be any type that implements [`IntoIterator`] and contains bundles,
    /// such as a [`Vec<Bundle>`](alloc::vec::Vec) or an array `[Bundle; N]`.
    ///
    /// This method is equivalent to iterating the batch
    /// and calling [`spawn`](Self::spawn) for each bundle,
    /// but is faster by pre-allocating memory and having exclusive [`World`] access.
    ///
    /// # Example
    ///
    /// ```
    /// use bevy_ecs::prelude::*;
    ///
    /// #[derive(Component)]
    /// struct Score(u32);
    ///
    /// fn example_system(mut commands: Commands) {
    ///     commands.spawn_batch([
    ///         (Name::new("Alice"), Score(0)),
    ///         (Name::new("Bob"), Score(0)),
    ///     ]);
    /// }
    /// # bevy_ecs::system::assert_is_system(example_system);
    /// ```
    ///
    /// # See also
    ///
    /// - [`spawn`](Self::spawn) to spawn an entity with components.
    /// - [`spawn_empty`](Self::spawn_empty) to spawn an entity without components.
    #[track_caller]
    pub fn spawn_batch<I>(&mut self, batch: I)
    where
        I: IntoIterator + Send + Sync + 'static,
        I::Item: Bundle<Effect: NoBundleEffect>,
    {
        self.queue(command::spawn_batch(batch));
    }

    /// Pushes a generic [`Command`] to the command queue.
    ///
    /// If the [`Command`] returns a [`Result`],
    /// it will be handled using the [default error handler](crate::error::default_error_handler).
    ///
    /// To use a custom error handler, see [`Commands::queue_handled`].
    ///
    /// The command can be:
    /// - A custom struct that implements [`Command`].
    /// - A closure or function that matches one of the following signatures:
    ///   - [`(&mut World)`](World)
    /// - A built-in command from the [`command`] module.
    ///
    /// # Example
    ///
    /// ```
    /// # use bevy_ecs::prelude::*;
    /// #[derive(Resource, Default)]
    /// struct Counter(u64);
    ///
    /// struct AddToCounter(String);
    ///
    /// impl Command<Result> for AddToCounter {
    ///     fn apply(self, world: &mut World) -> Result {
    ///         let mut counter = world.get_resource_or_insert_with(Counter::default);
    ///         let amount: u64 = self.0.parse()?;
    ///         counter.0 += amount;
    ///         Ok(())
    ///     }
    /// }
    ///
    /// fn add_three_to_counter_system(mut commands: Commands) {
    ///     commands.queue(AddToCounter("3".to_string()));
    /// }
    ///
    /// fn add_twenty_five_to_counter_system(mut commands: Commands) {
    ///     commands.queue(|world: &mut World| {
    ///         let mut counter = world.get_resource_or_insert_with(Counter::default);
    ///         counter.0 += 25;
    ///     });
    /// }
    /// # bevy_ecs::system::assert_is_system(add_three_to_counter_system);
    /// # bevy_ecs::system::assert_is_system(add_twenty_five_to_counter_system);
    /// ```
    pub fn queue<C: Command<T> + HandleError<T>, T>(&mut self, command: C) {
        self.queue_internal(command.handle_error());
    }

    /// Pushes a generic [`Command`] to the command queue.
    ///
    /// If the [`Command`] returns a [`Result`],
    /// the given `error_handler` will be used to handle error cases.
    ///
    /// To implicitly use the default error handler, see [`Commands::queue`].
    ///
    /// The command can be:
    /// - A custom struct that implements [`Command`].
    /// - A closure or function that matches one of the following signatures:
    ///   - [`(&mut World)`](World)
    ///   - [`(&mut World)`](World) `->` [`Result`]
    /// - A built-in command from the [`command`] module.
    ///
    /// # Example
    ///
    /// ```
    /// # use bevy_ecs::prelude::*;
    /// use bevy_ecs::error::warn;
    ///
    /// #[derive(Resource, Default)]
    /// struct Counter(u64);
    ///
    /// struct AddToCounter(String);
    ///
    /// impl Command<Result> for AddToCounter {
    ///     fn apply(self, world: &mut World) -> Result {
    ///         let mut counter = world.get_resource_or_insert_with(Counter::default);
    ///         let amount: u64 = self.0.parse()?;
    ///         counter.0 += amount;
    ///         Ok(())
    ///     }
    /// }
    ///
    /// fn add_three_to_counter_system(mut commands: Commands) {
    ///     commands.queue_handled(AddToCounter("3".to_string()), warn);
    /// }
    ///
    /// fn add_twenty_five_to_counter_system(mut commands: Commands) {
    ///     commands.queue(|world: &mut World| {
    ///         let mut counter = world.get_resource_or_insert_with(Counter::default);
    ///         counter.0 += 25;
    ///     });
    /// }
    /// # bevy_ecs::system::assert_is_system(add_three_to_counter_system);
    /// # bevy_ecs::system::assert_is_system(add_twenty_five_to_counter_system);
    /// ```
    pub fn queue_handled<C: Command<T> + HandleError<T>, T>(
        &mut self,
        command: C,
        error_handler: fn(BevyError, ErrorContext),
    ) {
        self.queue_internal(command.handle_error_with(error_handler));
    }

    fn queue_internal(&mut self, command: impl Command) {
        match &mut self.queue {
            InternalQueue::CommandQueue(queue) => {
                queue.push(command);
            }
            InternalQueue::RawCommandQueue(queue) => {
                // SAFETY: `RawCommandQueue` is only every constructed in `Commands::new_raw_from_entities`
                // where the caller of that has ensured that `queue` outlives `self`
                unsafe {
                    queue.push(command);
                }
            }
        }
    }

<<<<<<< HEAD
    /// Pushes a [`Command`] to the queue for adding a [`Bundle`] type to a batch of [`Entities`](Entity).
=======
    /// Pushes a [`Command`] to the queue for creating entities, if needed,
    /// and for adding a bundle to each entity.
    ///
    /// `bundles_iter` is a type that can be converted into an ([`Entity`], [`Bundle`]) iterator
    /// (it can also be a collection).
    ///
    /// When the command is applied,
    /// for each (`Entity`, `Bundle`) pair in the given `bundles_iter`,
    /// the `Entity` is spawned, if it does not exist already.
    /// Then, the `Bundle` is added to the entity.
    ///
    /// This method is equivalent to iterating `bundles_iter`,
    /// calling [`spawn`](Self::spawn) for each bundle,
    /// and passing it to [`insert`](EntityCommands::insert),
    /// but it is faster due to memory pre-allocation.
    ///
    /// # Note
    ///
    /// Spawning a specific `entity` value is rarely the right choice. Most apps should use [`Commands::spawn_batch`].
    /// This method should generally only be used for sharing entities across apps, and only when they have a scheme
    /// worked out to share an ID space (which doesn't happen by default).
    #[track_caller]
    #[deprecated(
        since = "0.16.0",
        note = "This can cause extreme performance problems when used with lots of arbitrary free entities. See #18054 on GitHub."
    )]
    pub fn insert_or_spawn_batch<I, B>(&mut self, bundles_iter: I)
    where
        I: IntoIterator<Item = (Entity, B)> + Send + Sync + 'static,
        B: Bundle<Effect: NoBundleEffect>,
    {
        let caller = MaybeLocation::caller();
        self.queue(move |world: &mut World| {

            #[expect(
                deprecated,
                reason = "This needs to be supported for now, and the outer item is deprecated too."
            )]
            if let Err(invalid_entities) = world.insert_or_spawn_batch_with_caller(
                bundles_iter,
                caller,
            ) {
                error!(
                    "{caller}: Failed to 'insert or spawn' bundle of type {} into the following invalid entities: {:?}",
                    core::any::type_name::<B>(),
                    invalid_entities
                );
            }
        });
    }

    /// Adds a series of [`Bundles`](Bundle) to each [`Entity`] they are paired with,
    /// based on a batch of `(Entity, Bundle)` pairs.
>>>>>>> e02c3662
    ///
    /// A batch can be any type that implements [`IntoIterator`]
    /// and contains `(Entity, Bundle)` tuples,
    /// such as a [`Vec<(Entity, Bundle)>`](alloc::vec::Vec)
    /// or an array `[(Entity, Bundle); N]`.
    ///
    /// This will overwrite any pre-existing components shared by the [`Bundle`] type.
    /// Use [`Commands::insert_batch_if_new`] to keep the pre-existing components instead.
    ///
    /// This method is equivalent to iterating the batch
    /// and calling [`insert`](EntityCommands::insert) for each pair,
    /// but is faster by caching data that is shared between entities.
    ///
    /// # Fallible
    ///
    /// This command will fail if any of the given entities do not exist.
    ///
    /// It will internally return a [`TryInsertBatchError`](crate::world::error::TryInsertBatchError),
    /// which will be handled by the [default error handler](crate::error::default_error_handler).
    #[track_caller]
    pub fn insert_batch<I, B>(&mut self, batch: I)
    where
        I: IntoIterator<Item = (Entity, B)> + Send + Sync + 'static,
        B: Bundle<Effect: NoBundleEffect>,
    {
        self.queue(command::insert_batch(batch, InsertMode::Replace));
    }

    /// Adds a series of [`Bundles`](Bundle) to each [`Entity`] they are paired with,
    /// based on a batch of `(Entity, Bundle)` pairs.
    ///
    /// A batch can be any type that implements [`IntoIterator`]
    /// and contains `(Entity, Bundle)` tuples,
    /// such as a [`Vec<(Entity, Bundle)>`](alloc::vec::Vec)
    /// or an array `[(Entity, Bundle); N]`.
    ///
    /// This will keep any pre-existing components shared by the [`Bundle`] type
    /// and discard the new values.
    /// Use [`Commands::insert_batch`] to overwrite the pre-existing components instead.
    ///
    /// This method is equivalent to iterating the batch
    /// and calling [`insert_if_new`](EntityCommands::insert_if_new) for each pair,
    /// but is faster by caching data that is shared between entities.
    ///
    /// # Fallible
    ///
    /// This command will fail if any of the given entities do not exist.
    ///
    /// It will internally return a [`TryInsertBatchError`](crate::world::error::TryInsertBatchError),
    /// which will be handled by the [default error handler](crate::error::default_error_handler).
    #[track_caller]
    pub fn insert_batch_if_new<I, B>(&mut self, batch: I)
    where
        I: IntoIterator<Item = (Entity, B)> + Send + Sync + 'static,
        B: Bundle<Effect: NoBundleEffect>,
    {
        self.queue(command::insert_batch(batch, InsertMode::Keep));
    }

    /// Adds a series of [`Bundles`](Bundle) to each [`Entity`] they are paired with,
    /// based on a batch of `(Entity, Bundle)` pairs.
    ///
    /// A batch can be any type that implements [`IntoIterator`]
    /// and contains `(Entity, Bundle)` tuples,
    /// such as a [`Vec<(Entity, Bundle)>`](alloc::vec::Vec)
    /// or an array `[(Entity, Bundle); N]`.
    ///
    /// This will overwrite any pre-existing components shared by the [`Bundle`] type.
    /// Use [`Commands::try_insert_batch_if_new`] to keep the pre-existing components instead.
    ///
    /// This method is equivalent to iterating the batch
    /// and calling [`insert`](EntityCommands::insert) for each pair,
    /// but is faster by caching data that is shared between entities.
    ///
    /// # Fallible
    ///
    /// This command will fail if any of the given entities do not exist.
    ///
    /// It will internally return a [`TryInsertBatchError`](crate::world::error::TryInsertBatchError),
    /// which will be handled by [logging the error at the `warn` level](warn).
    #[track_caller]
    pub fn try_insert_batch<I, B>(&mut self, batch: I)
    where
        I: IntoIterator<Item = (Entity, B)> + Send + Sync + 'static,
        B: Bundle<Effect: NoBundleEffect>,
    {
        self.queue(command::insert_batch(batch, InsertMode::Replace).handle_error_with(warn));
    }

    /// Adds a series of [`Bundles`](Bundle) to each [`Entity`] they are paired with,
    /// based on a batch of `(Entity, Bundle)` pairs.
    ///
    /// A batch can be any type that implements [`IntoIterator`]
    /// and contains `(Entity, Bundle)` tuples,
    /// such as a [`Vec<(Entity, Bundle)>`](alloc::vec::Vec)
    /// or an array `[(Entity, Bundle); N]`.
    ///
    /// This will keep any pre-existing components shared by the [`Bundle`] type
    /// and discard the new values.
    /// Use [`Commands::try_insert_batch`] to overwrite the pre-existing components instead.
    ///
    /// This method is equivalent to iterating the batch
    /// and calling [`insert_if_new`](EntityCommands::insert_if_new) for each pair,
    /// but is faster by caching data that is shared between entities.
    ///
    /// # Fallible
    ///
    /// This command will fail if any of the given entities do not exist.
    ///
    /// It will internally return a [`TryInsertBatchError`](crate::world::error::TryInsertBatchError),
    /// which will be handled by [logging the error at the `warn` level](warn).
    #[track_caller]
    pub fn try_insert_batch_if_new<I, B>(&mut self, batch: I)
    where
        I: IntoIterator<Item = (Entity, B)> + Send + Sync + 'static,
        B: Bundle<Effect: NoBundleEffect>,
    {
        self.queue(command::insert_batch(batch, InsertMode::Keep).handle_error_with(warn));
    }

    /// Inserts a [`Resource`] into the [`World`] with an inferred value.
    ///
    /// The inferred value is determined by the [`FromWorld`] trait of the resource.
    /// Note that any resource with the [`Default`] trait automatically implements [`FromWorld`],
    /// and those default values will be used.
    ///
    /// If the resource already exists when the command is applied, nothing happens.
    ///
    /// # Example
    ///
    /// ```
    /// # use bevy_ecs::prelude::*;
    /// #[derive(Resource, Default)]
    /// struct Scoreboard {
    ///     current_score: u32,
    ///     high_score: u32,
    /// }
    ///
    /// fn initialize_scoreboard(mut commands: Commands) {
    ///     commands.init_resource::<Scoreboard>();
    /// }
    /// # bevy_ecs::system::assert_is_system(initialize_scoreboard);
    /// ```
    #[track_caller]
    pub fn init_resource<R: Resource + FromWorld>(&mut self) {
        self.queue(command::init_resource::<R>());
    }

    /// Inserts a [`Resource`] into the [`World`] with a specific value.
    ///
    /// This will overwrite any previous value of the same resource type.
    ///
    /// # Example
    ///
    /// ```
    /// # use bevy_ecs::prelude::*;
    /// #[derive(Resource)]
    /// struct Scoreboard {
    ///     current_score: u32,
    ///     high_score: u32,
    /// }
    ///
    /// fn system(mut commands: Commands) {
    ///     commands.insert_resource(Scoreboard {
    ///         current_score: 0,
    ///         high_score: 0,
    ///     });
    /// }
    /// # bevy_ecs::system::assert_is_system(system);
    /// ```
    #[track_caller]
    pub fn insert_resource<R: Resource>(&mut self, resource: R) {
        self.queue(command::insert_resource(resource));
    }

    /// Removes a [`Resource`] from the [`World`].
    ///
    /// # Example
    ///
    /// ```
    /// # use bevy_ecs::prelude::*;
    /// #[derive(Resource)]
    /// struct Scoreboard {
    ///     current_score: u32,
    ///     high_score: u32,
    /// }
    ///
    /// fn system(mut commands: Commands) {
    ///     commands.remove_resource::<Scoreboard>();
    /// }
    /// # bevy_ecs::system::assert_is_system(system);
    /// ```
    pub fn remove_resource<R: Resource>(&mut self) {
        self.queue(command::remove_resource::<R>());
    }

    /// Runs the system corresponding to the given [`SystemId`].
    /// Before running a system, it must first be registered via
    /// [`Commands::register_system`] or [`World::register_system`].
    ///
    /// The system is run in an exclusive and single-threaded way.
    /// Running slow systems can become a bottleneck.
    ///
    /// There is no way to get the output of a system when run as a command, because the
    /// execution of the system happens later. To get the output of a system, use
    /// [`World::run_system`] or [`World::run_system_with`] instead of running the system as a command.
    ///
    /// # Fallible
    ///
    /// This command will fail if the given [`SystemId`]
    /// does not correspond to a [`System`](crate::system::System).
    ///
    /// It will internally return a [`RegisteredSystemError`](crate::system::system_registry::RegisteredSystemError),
    /// which will be handled by [logging the error at the `warn` level](warn).
    pub fn run_system(&mut self, id: SystemId) {
        self.queue(command::run_system(id).handle_error_with(warn));
    }

    /// Runs the system corresponding to the given [`SystemId`] with input.
    /// Before running a system, it must first be registered via
    /// [`Commands::register_system`] or [`World::register_system`].
    ///
    /// The system is run in an exclusive and single-threaded way.
    /// Running slow systems can become a bottleneck.
    ///
    /// There is no way to get the output of a system when run as a command, because the
    /// execution of the system happens later. To get the output of a system, use
    /// [`World::run_system`] or [`World::run_system_with`] instead of running the system as a command.
    ///
    /// # Fallible
    ///
    /// This command will fail if the given [`SystemId`]
    /// does not correspond to a [`System`](crate::system::System).
    ///
    /// It will internally return a [`RegisteredSystemError`](crate::system::system_registry::RegisteredSystemError),
    /// which will be handled by [logging the error at the `warn` level](warn).
    pub fn run_system_with<I>(&mut self, id: SystemId<I>, input: I::Inner<'static>)
    where
        I: SystemInput<Inner<'static>: Send> + 'static,
    {
        self.queue(command::run_system_with(id, input).handle_error_with(warn));
    }

    /// Registers a system and returns its [`SystemId`] so it can later be called by
    /// [`Commands::run_system`] or [`World::run_system`].
    ///
    /// This is different from adding systems to a [`Schedule`](crate::schedule::Schedule),
    /// because the [`SystemId`] that is returned can be used anywhere in the [`World`] to run the associated system.
    ///
    /// Using a [`Schedule`](crate::schedule::Schedule) is still preferred for most cases
    /// due to its better performance and ability to run non-conflicting systems simultaneously.
    ///
    /// # Note
    ///
    /// If the same system is registered more than once,
    /// each registration will be considered a different system,
    /// and they will each be given their own [`SystemId`].
    ///
    /// If you want to avoid registering the same system multiple times,
    /// consider using [`Commands::run_system_cached`] or storing the [`SystemId`]
    /// in a [`Local`](crate::system::Local).
    ///
    /// # Example
    ///
    /// ```
    /// # use bevy_ecs::{prelude::*, world::CommandQueue, system::SystemId};
    /// #[derive(Resource)]
    /// struct Counter(i32);
    ///
    /// fn register_system(
    ///     mut commands: Commands,
    ///     mut local_system: Local<Option<SystemId>>,
    /// ) {
    ///     if let Some(system) = *local_system {
    ///         commands.run_system(system);
    ///     } else {
    ///         *local_system = Some(commands.register_system(increment_counter));
    ///     }
    /// }
    ///
    /// fn increment_counter(mut value: ResMut<Counter>) {
    ///     value.0 += 1;
    /// }
    ///
    /// # let mut world = World::default();
    /// # world.insert_resource(Counter(0));
    /// # let mut queue_1 = CommandQueue::default();
    /// # let systemid = {
    /// #   let mut commands = Commands::new(&mut queue_1, &world);
    /// #   commands.register_system(increment_counter)
    /// # };
    /// # let mut queue_2 = CommandQueue::default();
    /// # {
    /// #   let mut commands = Commands::new(&mut queue_2, &world);
    /// #   commands.run_system(systemid);
    /// # }
    /// # queue_1.append(&mut queue_2);
    /// # queue_1.apply(&mut world);
    /// # assert_eq!(1, world.resource::<Counter>().0);
    /// # bevy_ecs::system::assert_is_system(register_system);
    /// ```
    pub fn register_system<I, O, M>(
        &mut self,
        system: impl IntoSystem<I, O, M> + 'static,
    ) -> SystemId<I, O>
    where
        I: SystemInput + Send + 'static,
        O: Send + 'static,
    {
        let entity = self.spawn_empty().id();
        let system = RegisteredSystem::<I, O>::new(Box::new(IntoSystem::into_system(system)));
        self.entity(entity).insert(system);
        SystemId::from_entity(entity)
    }

    /// Removes a system previously registered with [`Commands::register_system`]
    /// or [`World::register_system`].
    ///
    /// After removing a system, the [`SystemId`] becomes invalid
    /// and attempting to use it afterwards will result in an error.
    /// Re-adding the removed system will register it with a new `SystemId`.
    ///
    /// # Fallible
    ///
    /// This command will fail if the given [`SystemId`]
    /// does not correspond to a [`System`](crate::system::System).
    ///
    /// It will internally return a [`RegisteredSystemError`](crate::system::system_registry::RegisteredSystemError),
    /// which will be handled by [logging the error at the `warn` level](warn).
    pub fn unregister_system<I, O>(&mut self, system_id: SystemId<I, O>)
    where
        I: SystemInput + Send + 'static,
        O: Send + 'static,
    {
        self.queue(command::unregister_system(system_id).handle_error_with(warn));
    }

    /// Removes a system previously registered with one of the following:
    /// - [`Commands::run_system_cached`]
    /// - [`World::run_system_cached`]
    /// - [`World::register_system_cached`]
    ///
    /// # Fallible
    ///
    /// This command will fail if the given system
    /// is not currently cached in a [`CachedSystemId`](crate::system::CachedSystemId) resource.
    ///
    /// It will internally return a [`RegisteredSystemError`](crate::system::system_registry::RegisteredSystemError),
    /// which will be handled by [logging the error at the `warn` level](warn).
    pub fn unregister_system_cached<I, O, M, S>(&mut self, system: S)
    where
        I: SystemInput + Send + 'static,
        O: 'static,
        M: 'static,
        S: IntoSystem<I, O, M> + Send + 'static,
    {
        self.queue(command::unregister_system_cached(system).handle_error_with(warn));
    }

    /// Runs a cached system, registering it if necessary.
    ///
    /// Unlike [`Commands::run_system`], this method does not require manual registration.
    ///
    /// The first time this method is called for a particular system,
    /// it will register the system and store its [`SystemId`] in a
    /// [`CachedSystemId`](crate::system::CachedSystemId) resource for later.
    ///
    /// If you would rather manage the [`SystemId`] yourself,
    /// or register multiple copies of the same system,
    /// use [`Commands::register_system`] instead.
    ///
    /// # Limitations
    ///
    /// This method only accepts ZST (zero-sized) systems to guarantee that any two systems of
    /// the same type must be equal. This means that closures that capture the environment, and
    /// function pointers, are not accepted.
    ///
    /// If you want to access values from the environment within a system,
    /// consider passing them in as inputs via [`Commands::run_system_cached_with`].
    ///
    /// If that's not an option, consider [`Commands::register_system`] instead.
    pub fn run_system_cached<M, S>(&mut self, system: S)
    where
        M: 'static,
        S: IntoSystem<(), (), M> + Send + 'static,
    {
        self.queue(command::run_system_cached(system).handle_error_with(warn));
    }

    /// Runs a cached system with an input, registering it if necessary.
    ///
    /// Unlike [`Commands::run_system_with`], this method does not require manual registration.
    ///
    /// The first time this method is called for a particular system,
    /// it will register the system and store its [`SystemId`] in a
    /// [`CachedSystemId`](crate::system::CachedSystemId) resource for later.
    ///
    /// If you would rather manage the [`SystemId`] yourself,
    /// or register multiple copies of the same system,
    /// use [`Commands::register_system`] instead.
    ///
    /// # Limitations
    ///
    /// This method only accepts ZST (zero-sized) systems to guarantee that any two systems of
    /// the same type must be equal. This means that closures that capture the environment, and
    /// function pointers, are not accepted.
    ///
    /// If you want to access values from the environment within a system,
    /// consider passing them in as inputs.
    ///
    /// If that's not an option, consider [`Commands::register_system`] instead.
    pub fn run_system_cached_with<I, M, S>(&mut self, system: S, input: I::Inner<'static>)
    where
        I: SystemInput<Inner<'static>: Send> + Send + 'static,
        M: 'static,
        S: IntoSystem<I, (), M> + Send + 'static,
    {
        self.queue(command::run_system_cached_with(system, input).handle_error_with(warn));
    }

    /// Sends a "global" [`Trigger`](crate::observer::Trigger) without any targets.
    ///
    /// This will run any [`Observer`] of the given [`Event`] that isn't scoped to specific targets.
    #[track_caller]
    pub fn trigger(&mut self, event: impl Event) {
        self.queue(command::trigger(event));
    }

    /// Sends a [`Trigger`](crate::observer::Trigger) for the given targets.
    ///
    /// This will run any [`Observer`] of the given [`Event`] watching those targets.
    #[track_caller]
    pub fn trigger_targets(
        &mut self,
        event: impl Event,
        targets: impl TriggerTargets + Send + Sync + 'static,
    ) {
        self.queue(command::trigger_targets(event, targets));
    }

    /// Spawns an [`Observer`] and returns the [`EntityCommands`] associated
    /// with the entity that stores the observer.
    ///
    /// **Calling [`observe`](EntityCommands::observe) on the returned
    /// [`EntityCommands`] will observe the observer itself, which you very
    /// likely do not want.**
    pub fn add_observer<E: Event, B: Bundle, M>(
        &mut self,
        observer: impl IntoObserverSystem<E, B, M>,
    ) -> EntityCommands {
        self.spawn(Observer::new(observer))
    }

    /// Sends an arbitrary [`Event`].
    ///
    /// This is a convenience method for sending events
    /// without requiring an [`EventWriter`](crate::event::EventWriter).
    ///
    /// # Performance
    ///
    /// Since this is a command, exclusive world access is used, which means that it will not profit from
    /// system-level parallelism on supported platforms.
    ///
    /// If these events are performance-critical or very frequently sent,
    /// consider using a typed [`EventWriter`](crate::event::EventWriter) instead.
    #[track_caller]
    pub fn send_event<E: Event>(&mut self, event: E) -> &mut Self {
        self.queue(command::send_event(event));
        self
    }

    /// Runs the schedule corresponding to the given [`ScheduleLabel`].
    ///
    /// Calls [`World::try_run_schedule`](World::try_run_schedule).
    ///
    /// # Fallible
    ///
    /// This command will fail if the given [`ScheduleLabel`]
    /// does not correspond to a [`Schedule`](crate::schedule::Schedule).
    ///
    /// It will internally return a [`TryRunScheduleError`](crate::world::error::TryRunScheduleError),
    /// which will be handled by [logging the error at the `warn` level](warn).
    ///
    /// # Example
    ///
    /// ```
    /// # use bevy_ecs::prelude::*;
    /// # use bevy_ecs::schedule::ScheduleLabel;
    /// # #[derive(Default, Resource)]
    /// # struct Counter(u32);
    /// #[derive(ScheduleLabel, Hash, Debug, PartialEq, Eq, Clone, Copy)]
    /// struct FooSchedule;
    ///
    /// # fn foo_system(mut counter: ResMut<Counter>) {
    /// #     counter.0 += 1;
    /// # }
    /// #
    /// # let mut schedule = Schedule::new(FooSchedule);
    /// # schedule.add_systems(foo_system);
    /// #
    /// # let mut world = World::default();
    /// #
    /// # world.init_resource::<Counter>();
    /// # world.add_schedule(schedule);
    /// #
    /// # assert_eq!(world.resource::<Counter>().0, 0);
    /// #
    /// # let mut commands = world.commands();
    /// commands.run_schedule(FooSchedule);
    /// #
    /// # world.flush();
    /// #
    /// # assert_eq!(world.resource::<Counter>().0, 1);
    /// ```
    pub fn run_schedule(&mut self, label: impl ScheduleLabel) {
        self.queue(command::run_schedule(label).handle_error_with(warn));
    }
}

/// A list of commands that will be run to modify an [`Entity`].
///
/// # Note
///
/// Most [`Commands`] (and thereby [`EntityCommands`]) are deferred:
/// when you call the command, if it requires mutable access to the [`World`]
/// (that is, if it removes, adds, or changes something), it's not executed immediately.
///
/// Instead, the command is added to a "command queue."
/// The command queue is applied later
/// when the [`ApplyDeferred`](crate::schedule::ApplyDeferred) system runs.
/// Commands are executed one-by-one so that
/// each command can have exclusive access to the `World`.
///
/// # Fallible
///
/// Due to their deferred nature, an entity you're trying to change with an [`EntityCommand`]
/// can be despawned by the time the command is executed.
///
/// All deferred entity commands will check whether the entity exists at the time of execution
/// and will return an error if it doesn't.
///
/// # Error handling
///
/// An [`EntityCommand`] can return a [`Result`](crate::error::Result),
/// which will be passed to an [error handler](crate::error) if the `Result` is an error.
///
/// The [default error handler](crate::error::default_error_handler) panics.
/// It can be configured by setting the `GLOBAL_ERROR_HANDLER`.
///
/// Alternatively, you can customize the error handler for a specific command
/// by calling [`EntityCommands::queue_handled`].
///
/// The [`error`](crate::error) module provides some simple error handlers for convenience.
pub struct EntityCommands<'a> {
    pub(crate) entity: Entity,
    pub(crate) commands: Commands<'a, 'a>,
}

impl<'a> EntityCommands<'a> {
    /// Returns the [`Entity`] id of the entity.
    ///
    /// # Example
    ///
    /// ```
    /// # use bevy_ecs::prelude::*;
    /// #
    /// fn my_system(mut commands: Commands) {
    ///     let entity_id = commands.spawn_empty().id();
    /// }
    /// # bevy_ecs::system::assert_is_system(my_system);
    /// ```
    #[inline]
    #[must_use = "Omit the .id() call if you do not need to store the `Entity` identifier."]
    pub fn id(&self) -> Entity {
        self.entity
    }

    /// Returns an [`EntityCommands`] with a smaller lifetime.
    ///
    /// This is useful if you have `&mut EntityCommands` but you need `EntityCommands`.
    pub fn reborrow(&mut self) -> EntityCommands {
        EntityCommands {
            entity: self.entity,
            commands: self.commands.reborrow(),
        }
    }

    /// Get an [`EntityEntryCommands`] for the [`Component`] `T`,
    /// allowing you to modify it or insert it if it isn't already present.
    ///
    /// See also [`insert_if_new`](Self::insert_if_new),
    /// which lets you insert a [`Bundle`] without overwriting it.
    ///
    /// # Example
    ///
    /// ```
    /// # use bevy_ecs::prelude::*;
    /// # #[derive(Resource)]
    /// # struct PlayerEntity { entity: Entity }
    /// #[derive(Component)]
    /// struct Level(u32);
    ///
    /// fn level_up_system(mut commands: Commands, player: Res<PlayerEntity>) {
    ///     commands
    ///         .entity(player.entity)
    ///         .entry::<Level>()
    ///         // Modify the component if it exists.
    ///         .and_modify(|mut lvl| lvl.0 += 1)
    ///         // Otherwise, insert a default value.
    ///         .or_insert(Level(0));
    /// }
    /// # bevy_ecs::system::assert_is_system(level_up_system);
    /// ```
    pub fn entry<T: Component>(&mut self) -> EntityEntryCommands<T> {
        EntityEntryCommands {
            entity_commands: self.reborrow(),
            marker: PhantomData,
        }
    }

    /// Adds a [`Bundle`] of components to the entity.
    ///
    /// This will overwrite any previous value(s) of the same component type.
    /// See [`EntityCommands::insert_if_new`] to keep the old value instead.
    ///
    /// # Example
    ///
    /// ```
    /// # use bevy_ecs::prelude::*;
    /// # #[derive(Resource)]
    /// # struct PlayerEntity { entity: Entity }
    /// #[derive(Component)]
    /// struct Health(u32);
    /// #[derive(Component)]
    /// struct Strength(u32);
    /// #[derive(Component)]
    /// struct Defense(u32);
    ///
    /// #[derive(Bundle)]
    /// struct CombatBundle {
    ///     health: Health,
    ///     strength: Strength,
    /// }
    ///
    /// fn add_combat_stats_system(mut commands: Commands, player: Res<PlayerEntity>) {
    ///     commands
    ///         .entity(player.entity)
    ///         // You can insert individual components:
    ///         .insert(Defense(10))
    ///         // You can also insert pre-defined bundles of components:
    ///         .insert(CombatBundle {
    ///             health: Health(100),
    ///             strength: Strength(40),
    ///         })
    ///         // You can also insert tuples of components and bundles.
    ///         // This is equivalent to the calls above:
    ///         .insert((
    ///             Defense(10),
    ///             CombatBundle {
    ///                 health: Health(100),
    ///                 strength: Strength(40),
    ///             },
    ///         ));
    /// }
    /// # bevy_ecs::system::assert_is_system(add_combat_stats_system);
    /// ```
    #[track_caller]
    pub fn insert(&mut self, bundle: impl Bundle) -> &mut Self {
        self.queue(entity_command::insert(bundle, InsertMode::Replace))
    }

    /// Adds a [`Bundle`] of components to the entity if the predicate returns true.
    ///
    /// This is useful for chaining method calls.
    ///
    /// # Example
    ///
    /// ```
    /// # use bevy_ecs::prelude::*;
    /// # #[derive(Resource)]
    /// # struct PlayerEntity { entity: Entity }
    /// # impl PlayerEntity { fn is_spectator(&self) -> bool { true } }
    /// #[derive(Component)]
    /// struct StillLoadingStats;
    /// #[derive(Component)]
    /// struct Health(u32);
    ///
    /// fn add_health_system(mut commands: Commands, player: Res<PlayerEntity>) {
    ///     commands
    ///         .entity(player.entity)
    ///         .insert_if(Health(10), || !player.is_spectator())
    ///         .remove::<StillLoadingStats>();
    /// }
    /// # bevy_ecs::system::assert_is_system(add_health_system);
    /// ```
    #[track_caller]
    pub fn insert_if<F>(&mut self, bundle: impl Bundle, condition: F) -> &mut Self
    where
        F: FnOnce() -> bool,
    {
        if condition() {
            self.insert(bundle)
        } else {
            self
        }
    }

    /// Adds a [`Bundle`] of components to the entity without overwriting.
    ///
    /// This is the same as [`EntityCommands::insert`], but in case of duplicate
    /// components will leave the old values instead of replacing them with new ones.
    ///
    /// See also [`entry`](Self::entry), which lets you modify a [`Component`] if it's present,
    /// as well as initialize it with a default value.
    #[track_caller]
    pub fn insert_if_new(&mut self, bundle: impl Bundle) -> &mut Self {
        self.queue(entity_command::insert(bundle, InsertMode::Keep))
    }

    /// Adds a [`Bundle`] of components to the entity without overwriting if the
    /// predicate returns true.
    ///
    /// This is the same as [`EntityCommands::insert_if`], but in case of duplicate
    /// components will leave the old values instead of replacing them with new ones.
    #[track_caller]
    pub fn insert_if_new_and<F>(&mut self, bundle: impl Bundle, condition: F) -> &mut Self
    where
        F: FnOnce() -> bool,
    {
        if condition() {
            self.insert_if_new(bundle)
        } else {
            self
        }
    }

    /// Adds a dynamic [`Component`] to the entity.
    ///
    /// This will overwrite any previous value(s) of the same component type.
    ///
    /// You should prefer to use the typed API [`EntityCommands::insert`] where possible.
    ///
    /// # Safety
    ///
    /// - [`ComponentId`] must be from the same world as `self`.
    /// - `T` must have the same layout as the one passed during `component_id` creation.
    #[track_caller]
    pub unsafe fn insert_by_id<T: Send + 'static>(
        &mut self,
        component_id: ComponentId,
        value: T,
    ) -> &mut Self {
        self.queue(
            // SAFETY:
            // - `ComponentId` safety is ensured by the caller.
            // - `T` safety is ensured by the caller.
            unsafe { entity_command::insert_by_id(component_id, value, InsertMode::Replace) },
        )
    }

    /// Adds a dynamic [`Component`] to the entity.
    ///
    /// This will overwrite any previous value(s) of the same component type.
    ///
    /// You should prefer to use the typed API [`EntityCommands::try_insert`] where possible.
    ///
    /// # Note
    ///
    /// If the entity does not exist when this command is executed,
    /// the resulting error will be ignored.
    ///
    /// # Safety
    ///
    /// - [`ComponentId`] must be from the same world as `self`.
    /// - `T` must have the same layout as the one passed during `component_id` creation.
    #[track_caller]
    pub unsafe fn try_insert_by_id<T: Send + 'static>(
        &mut self,
        component_id: ComponentId,
        value: T,
    ) -> &mut Self {
        self.queue_handled(
            // SAFETY:
            // - `ComponentId` safety is ensured by the caller.
            // - `T` safety is ensured by the caller.
            unsafe { entity_command::insert_by_id(component_id, value, InsertMode::Replace) },
            ignore,
        )
    }

    /// Adds a [`Bundle`] of components to the entity.
    ///
    /// This will overwrite any previous value(s) of the same component type.
    ///
    /// # Note
    ///
    /// If the entity does not exist when this command is executed,
    /// the resulting error will be ignored.
    ///
    /// # Example
    ///
    /// ```
    /// # use bevy_ecs::prelude::*;
    /// # #[derive(Resource)]
    /// # struct PlayerEntity { entity: Entity }
    /// #[derive(Component)]
    /// struct Health(u32);
    /// #[derive(Component)]
    /// struct Strength(u32);
    /// #[derive(Component)]
    /// struct Defense(u32);
    ///
    /// #[derive(Bundle)]
    /// struct CombatBundle {
    ///     health: Health,
    ///     strength: Strength,
    /// }
    ///
    /// fn add_combat_stats_system(mut commands: Commands, player: Res<PlayerEntity>) {
    ///     commands.entity(player.entity)
    ///         // You can insert individual components:
    ///         .try_insert(Defense(10))
    ///         // You can also insert tuples of components:
    ///         .try_insert(CombatBundle {
    ///             health: Health(100),
    ///             strength: Strength(40),
    ///         });
    ///
    ///     // Suppose this occurs in a parallel adjacent system or process.
    ///     commands.entity(player.entity).despawn();
    ///
    ///     // This will not panic nor will it add the component.
    ///     commands.entity(player.entity).try_insert(Defense(5));
    /// }
    /// # bevy_ecs::system::assert_is_system(add_combat_stats_system);
    /// ```
    #[track_caller]
    pub fn try_insert(&mut self, bundle: impl Bundle) -> &mut Self {
        self.queue_handled(entity_command::insert(bundle, InsertMode::Replace), ignore)
    }

    /// Adds a [`Bundle`] of components to the entity if the predicate returns true.
    ///
    /// This is useful for chaining method calls.
    ///
    /// # Note
    ///
    /// If the entity does not exist when this command is executed,
    /// the resulting error will be ignored.
    #[track_caller]
    pub fn try_insert_if<F>(&mut self, bundle: impl Bundle, condition: F) -> &mut Self
    where
        F: FnOnce() -> bool,
    {
        if condition() {
            self.try_insert(bundle)
        } else {
            self
        }
    }

    /// Adds a [`Bundle`] of components to the entity without overwriting if the
    /// predicate returns true.
    ///
    /// This is the same as [`EntityCommands::try_insert_if`], but in case of duplicate
    /// components will leave the old values instead of replacing them with new ones.
    ///
    /// # Note
    ///
    /// If the entity does not exist when this command is executed,
    /// the resulting error will be ignored.
    #[track_caller]
    pub fn try_insert_if_new_and<F>(&mut self, bundle: impl Bundle, condition: F) -> &mut Self
    where
        F: FnOnce() -> bool,
    {
        if condition() {
            self.try_insert_if_new(bundle)
        } else {
            self
        }
    }

    /// Adds a [`Bundle`] of components to the entity without overwriting.
    ///
    /// This is the same as [`EntityCommands::try_insert`], but in case of duplicate
    /// components will leave the old values instead of replacing them with new ones.
    ///
    /// # Note
    ///
    /// If the entity does not exist when this command is executed,
    /// the resulting error will be ignored.
    #[track_caller]
    pub fn try_insert_if_new(&mut self, bundle: impl Bundle) -> &mut Self {
        self.queue_handled(entity_command::insert(bundle, InsertMode::Keep), ignore)
    }

    /// Removes a [`Bundle`] of components from the entity.
    ///
    /// This will emit a warning if the entity does not exist.
    ///
    /// # Example
    ///
    /// ```
    /// # use bevy_ecs::prelude::*;
    /// # #[derive(Resource)]
    /// # struct PlayerEntity { entity: Entity }
    /// #[derive(Component)]
    /// struct Health(u32);
    /// #[derive(Component)]
    /// struct Strength(u32);
    /// #[derive(Component)]
    /// struct Defense(u32);
    ///
    /// #[derive(Bundle)]
    /// struct CombatBundle {
    ///     health: Health,
    ///     strength: Strength,
    /// }
    ///
    /// fn remove_combat_stats_system(mut commands: Commands, player: Res<PlayerEntity>) {
    ///     commands
    ///         .entity(player.entity)
    ///         // You can remove individual components:
    ///         .remove::<Defense>()
    ///         // You can also remove pre-defined bundles of components:
    ///         .remove::<CombatBundle>()
    ///         // You can also remove tuples of components and bundles.
    ///         // This is equivalent to the calls above:
    ///         .remove::<(Defense, CombatBundle)>();
    /// }
    /// # bevy_ecs::system::assert_is_system(remove_combat_stats_system);
    /// ```
    #[track_caller]
    pub fn remove<B: Bundle>(&mut self) -> &mut Self {
        self.queue_handled(entity_command::remove::<B>(), warn)
    }

    /// Removes a [`Bundle`] of components from the entity.
    ///
    /// Unlike [`Self::remove`],
    /// this will not emit a warning if the entity does not exist.
    ///
    /// # Example
    ///
    /// ```
    /// # use bevy_ecs::prelude::*;
    /// # #[derive(Resource)]
    /// # struct PlayerEntity { entity: Entity }
    /// #[derive(Component)]
    /// struct Health(u32);
    /// #[derive(Component)]
    /// struct Strength(u32);
    /// #[derive(Component)]
    /// struct Defense(u32);
    ///
    /// #[derive(Bundle)]
    /// struct CombatBundle {
    ///     health: Health,
    ///     strength: Strength,
    /// }
    ///
    /// fn remove_combat_stats_system(mut commands: Commands, player: Res<PlayerEntity>) {
    ///     commands
    ///         .entity(player.entity)
    ///         // You can remove individual components:
    ///         .try_remove::<Defense>()
    ///         // You can also remove pre-defined bundles of components:
    ///         .try_remove::<CombatBundle>()
    ///         // You can also remove tuples of components and bundles.
    ///         // This is equivalent to the calls above:
    ///         .try_remove::<(Defense, CombatBundle)>();
    /// }
    /// # bevy_ecs::system::assert_is_system(remove_combat_stats_system);
    /// ```
    pub fn try_remove<B: Bundle>(&mut self) -> &mut Self {
        self.queue_handled(entity_command::remove::<B>(), ignore)
    }

    /// Removes a [`Bundle`] of components from the entity,
    /// and also removes any components required by the components in the bundle.
    ///
    /// # Example
    ///
    /// ```
    /// # use bevy_ecs::prelude::*;
    /// # #[derive(Resource)]
    /// # struct PlayerEntity { entity: Entity }
    /// #
    /// #[derive(Component)]
    /// #[require(B)]
    /// struct A;
    /// #[derive(Component, Default)]
    /// struct B;
    ///
    /// fn remove_with_requires_system(mut commands: Commands, player: Res<PlayerEntity>) {
    ///     commands
    ///         .entity(player.entity)
    ///         // Removes both A and B from the entity, because B is required by A.
    ///         .remove_with_requires::<A>();
    /// }
    /// # bevy_ecs::system::assert_is_system(remove_with_requires_system);
    /// ```
    #[track_caller]
    pub fn remove_with_requires<B: Bundle>(&mut self) -> &mut Self {
        self.queue(entity_command::remove_with_requires::<B>())
    }

    /// Removes a dynamic [`Component`] from the entity if it exists.
    ///
    /// # Panics
    ///
    /// Panics if the provided [`ComponentId`] does not exist in the [`World`].
    #[track_caller]
    pub fn remove_by_id(&mut self, component_id: ComponentId) -> &mut Self {
        self.queue(entity_command::remove_by_id(component_id))
    }

    /// Removes all components associated with the entity.
    #[track_caller]
    pub fn clear(&mut self) -> &mut Self {
        self.queue(entity_command::clear())
    }

    /// Despawns the entity.
    ///
    /// This will emit a warning if the entity does not exist.
    ///
    /// # Note
    ///
    /// This will also despawn the entities in any [`RelationshipTarget`](crate::relationship::RelationshipTarget)
    /// that is configured to despawn descendants.
    ///
    /// For example, this will recursively despawn [`Children`](crate::hierarchy::Children).
    ///
    /// # Example
    ///
    /// ```
    /// # use bevy_ecs::prelude::*;
    /// # #[derive(Resource)]
    /// # struct CharacterToRemove { entity: Entity }
    /// #
    /// fn remove_character_system(
    ///     mut commands: Commands,
    ///     character_to_remove: Res<CharacterToRemove>
    /// ) {
    ///     commands.entity(character_to_remove.entity).despawn();
    /// }
    /// # bevy_ecs::system::assert_is_system(remove_character_system);
    /// ```
    #[track_caller]
    pub fn despawn(&mut self) {
        self.queue_handled(entity_command::despawn(), warn);
    }
    /// Despawns the provided entity and its descendants.
    #[deprecated(
        since = "0.16.0",
        note = "Use entity.despawn(), which now automatically despawns recursively."
    )]
    pub fn despawn_recursive(&mut self) {
        self.despawn();
    }

    /// Despawns the entity.
    ///
    /// Unlike [`Self::despawn`],
    /// this will not emit a warning if the entity does not exist.
    ///
    /// # Note
    ///
    /// This will also despawn the entities in any [`RelationshipTarget`](crate::relationship::RelationshipTarget)
    /// that is configured to despawn descendants.
    ///
    /// For example, this will recursively despawn [`Children`](crate::hierarchy::Children).
    pub fn try_despawn(&mut self) {
        self.queue_handled(entity_command::despawn(), ignore);
    }

    /// Pushes an [`EntityCommand`] to the queue,
    /// which will get executed for the current [`Entity`].
    ///
    /// The [default error handler](crate::error::default_error_handler)
    /// will be used to handle error cases.
    /// Every [`EntityCommand`] checks whether the entity exists at the time of execution
    /// and returns an error if it does not.
    ///
    /// To use a custom error handler, see [`EntityCommands::queue_handled`].
    ///
    /// The command can be:
    /// - A custom struct that implements [`EntityCommand`].
    /// - A closure or function that matches the following signature:
    ///   - [`(EntityWorldMut)`](EntityWorldMut)
    ///   - [`(EntityWorldMut)`](EntityWorldMut) `->` [`Result`]
    /// - A built-in command from the [`entity_command`] module.
    ///
    /// # Example
    ///
    /// ```
    /// # use bevy_ecs::prelude::*;
    /// # fn my_system(mut commands: Commands) {
    /// commands
    ///     .spawn_empty()
    ///     // Closures with this signature implement `EntityCommand`.
    ///     .queue(|entity: EntityWorldMut| {
    ///         println!("Executed an EntityCommand for {}", entity.id());
    ///     });
    /// # }
    /// # bevy_ecs::system::assert_is_system(my_system);
    /// ```
    pub fn queue<C: EntityCommand<T> + CommandWithEntity<M>, T, M>(
        &mut self,
        command: C,
    ) -> &mut Self {
        self.commands.queue(command.with_entity(self.entity));
        self
    }

    /// Pushes an [`EntityCommand`] to the queue,
    /// which will get executed for the current [`Entity`].
    ///
    /// The given `error_handler` will be used to handle error cases.
    /// Every [`EntityCommand`] checks whether the entity exists at the time of execution
    /// and returns an error if it does not.
    ///
    /// To implicitly use the default error handler, see [`EntityCommands::queue`].
    ///
    /// The command can be:
    /// - A custom struct that implements [`EntityCommand`].
    /// - A closure or function that matches the following signature:
    ///   - [`(EntityWorldMut)`](EntityWorldMut)
    ///   - [`(EntityWorldMut)`](EntityWorldMut) `->` [`Result`]
    /// - A built-in command from the [`entity_command`] module.
    ///
    /// # Example
    ///
    /// ```
    /// # use bevy_ecs::prelude::*;
    /// # fn my_system(mut commands: Commands) {
    /// use bevy_ecs::error::warn;
    ///
    /// commands
    ///     .spawn_empty()
    ///     // Closures with this signature implement `EntityCommand`.
    ///     .queue_handled(
    ///         |entity: EntityWorldMut| -> Result {
    ///             let value: usize = "100".parse()?;
    ///             println!("Successfully parsed the value {} for entity {}", value, entity.id());
    ///             Ok(())
    ///         },
    ///         warn
    ///     );
    /// # }
    /// # bevy_ecs::system::assert_is_system(my_system);
    /// ```
    pub fn queue_handled<C: EntityCommand<T> + CommandWithEntity<M>, T, M>(
        &mut self,
        command: C,
        error_handler: fn(BevyError, ErrorContext),
    ) -> &mut Self {
        self.commands
            .queue_handled(command.with_entity(self.entity), error_handler);
        self
    }

    /// Removes all components except the given [`Bundle`] from the entity.
    ///
    /// # Example
    ///
    /// ```
    /// # use bevy_ecs::prelude::*;
    /// # #[derive(Resource)]
    /// # struct PlayerEntity { entity: Entity }
    /// #[derive(Component)]
    /// struct Health(u32);
    /// #[derive(Component)]
    /// struct Strength(u32);
    /// #[derive(Component)]
    /// struct Defense(u32);
    ///
    /// #[derive(Bundle)]
    /// struct CombatBundle {
    ///     health: Health,
    ///     strength: Strength,
    /// }
    ///
    /// fn remove_combat_stats_system(mut commands: Commands, player: Res<PlayerEntity>) {
    ///     commands
    ///         .entity(player.entity)
    ///         // You can retain a pre-defined Bundle of components,
    ///         // with this removing only the Defense component.
    ///         .retain::<CombatBundle>()
    ///         // You can also retain only a single component.
    ///         .retain::<Health>();
    /// }
    /// # bevy_ecs::system::assert_is_system(remove_combat_stats_system);
    /// ```
    #[track_caller]
    pub fn retain<B: Bundle>(&mut self) -> &mut Self {
        self.queue(entity_command::retain::<B>())
    }

    /// Logs the components of the entity at the [`info`](log::info) level.
    pub fn log_components(&mut self) -> &mut Self {
        self.queue(entity_command::log_components())
    }

    /// Returns the underlying [`Commands`].
    pub fn commands(&mut self) -> Commands {
        self.commands.reborrow()
    }

    /// Returns a mutable reference to the underlying [`Commands`].
    pub fn commands_mut(&mut self) -> &mut Commands<'a, 'a> {
        &mut self.commands
    }

    /// Sends a [`Trigger`](crate::observer::Trigger) targeting the entity.
    ///
    /// This will run any [`Observer`] of the given [`Event`] watching this entity.
    #[track_caller]
    pub fn trigger(&mut self, event: impl Event) -> &mut Self {
        self.queue(entity_command::trigger(event))
    }

    /// Creates an [`Observer`] listening for events of type `E` targeting this entity.
    pub fn observe<E: Event, B: Bundle, M>(
        &mut self,
        observer: impl IntoObserverSystem<E, B, M>,
    ) -> &mut Self {
        self.queue(entity_command::observe(observer))
    }

    /// Clones parts of an entity (components, observers, etc.) onto another entity,
    /// configured through [`EntityClonerBuilder`].
    ///
    /// By default, the other entity will receive all the components of the original that implement
    /// [`Clone`] or [`Reflect`](bevy_reflect::Reflect).
    ///
    /// # Panics
    ///
    /// The command will panic when applied if the target entity does not exist.
    ///
    /// # Example
    ///
    /// Configure through [`EntityClonerBuilder`] as follows:
    /// ```
    /// # use bevy_ecs::prelude::*;
    /// #[derive(Component, Clone)]
    /// struct ComponentA(u32);
    /// #[derive(Component, Clone)]
    /// struct ComponentB(u32);
    ///
    /// fn example_system(mut commands: Commands) {
    ///     // Create an empty entity.
    ///     let target = commands.spawn_empty().id();
    ///
    ///     // Create a new entity and keep its EntityCommands.
    ///     let mut entity = commands.spawn((ComponentA(10), ComponentB(20)));
    ///
    ///     // Clone only ComponentA onto the target.
    ///     entity.clone_with(target, |builder| {
    ///         builder.deny::<ComponentB>();
    ///     });
    /// }
    /// # bevy_ecs::system::assert_is_system(example_system);
    /// ```
    ///
    /// See [`EntityClonerBuilder`] for more options.
    pub fn clone_with(
        &mut self,
        target: Entity,
        config: impl FnOnce(&mut EntityClonerBuilder) + Send + Sync + 'static,
    ) -> &mut Self {
        self.queue(entity_command::clone_with(target, config))
    }

    /// Spawns a clone of this entity and returns the [`EntityCommands`] of the clone.
    ///
    /// The clone will receive all the components of the original that implement
    /// [`Clone`] or [`Reflect`](bevy_reflect::Reflect).
    ///
    /// To configure cloning behavior (such as only cloning certain components),
    /// use [`EntityCommands::clone_and_spawn_with`].
    ///
    /// # Note
    ///
    /// If the original entity does not exist when this command is applied,
    /// the returned entity will have no components.
    ///
    /// # Example
    ///
    /// ```
    /// # use bevy_ecs::prelude::*;
    /// #[derive(Component, Clone)]
    /// struct ComponentA(u32);
    /// #[derive(Component, Clone)]
    /// struct ComponentB(u32);
    ///
    /// fn example_system(mut commands: Commands) {
    ///     // Create a new entity and store its EntityCommands.
    ///     let mut entity = commands.spawn((ComponentA(10), ComponentB(20)));
    ///
    ///     // Create a clone of the first entity.
    ///     let mut entity_clone = entity.clone_and_spawn();
    /// }
    /// # bevy_ecs::system::assert_is_system(example_system);
    pub fn clone_and_spawn(&mut self) -> EntityCommands<'_> {
        self.clone_and_spawn_with(|_| {})
    }

    /// Spawns a clone of this entity and allows configuring cloning behavior
    /// using [`EntityClonerBuilder`], returning the [`EntityCommands`] of the clone.
    ///
    /// By default, the clone will receive all the components of the original that implement
    /// [`Clone`] or [`Reflect`](bevy_reflect::Reflect).
    ///
    /// To exclude specific components, use [`EntityClonerBuilder::deny`].
    /// To only include specific components, use [`EntityClonerBuilder::deny_all`]
    /// followed by [`EntityClonerBuilder::allow`].
    ///
    /// See the methods on [`EntityClonerBuilder`] for more options.
    ///
    /// # Note
    ///
    /// If the original entity does not exist when this command is applied,
    /// the returned entity will have no components.
    ///
    /// # Example
    ///
    /// ```
    /// # use bevy_ecs::prelude::*;
    /// #[derive(Component, Clone)]
    /// struct ComponentA(u32);
    /// #[derive(Component, Clone)]
    /// struct ComponentB(u32);
    ///
    /// fn example_system(mut commands: Commands) {
    ///     // Create a new entity and store its EntityCommands.
    ///     let mut entity = commands.spawn((ComponentA(10), ComponentB(20)));
    ///
    ///     // Create a clone of the first entity, but without ComponentB.
    ///     let mut entity_clone = entity.clone_and_spawn_with(|builder| {
    ///         builder.deny::<ComponentB>();
    ///     });
    /// }
    /// # bevy_ecs::system::assert_is_system(example_system);
    pub fn clone_and_spawn_with(
        &mut self,
        config: impl FnOnce(&mut EntityClonerBuilder) + Send + Sync + 'static,
    ) -> EntityCommands<'_> {
        let entity_clone = self.commands().spawn_empty().id();
        self.clone_with(entity_clone, config);
        EntityCommands {
            commands: self.commands_mut().reborrow(),
            entity: entity_clone,
        }
    }

    /// Clones the specified components of this entity and inserts them into another entity.
    ///
    /// Components can only be cloned if they implement
    /// [`Clone`] or [`Reflect`](bevy_reflect::Reflect).
    ///
    /// # Panics
    ///
    /// The command will panic when applied if the target entity does not exist.
    pub fn clone_components<B: Bundle>(&mut self, target: Entity) -> &mut Self {
        self.queue(entity_command::clone_components::<B>(target))
    }

    /// Clones the specified components of this entity and inserts them into another entity,
    /// then removes the components from this entity.
    ///
    /// Components can only be cloned if they implement
    /// [`Clone`] or [`Reflect`](bevy_reflect::Reflect).
    ///
    /// # Panics
    ///
    /// The command will panic when applied if the target entity does not exist.
    pub fn move_components<B: Bundle>(&mut self, target: Entity) -> &mut Self {
        self.queue(entity_command::move_components::<B>(target))
    }
}

/// A wrapper around [`EntityCommands`] with convenience methods for working with a specified component type.
pub struct EntityEntryCommands<'a, T> {
    entity_commands: EntityCommands<'a>,
    marker: PhantomData<T>,
}

impl<'a, T: Component<Mutability = Mutable>> EntityEntryCommands<'a, T> {
    /// Modify the component `T` if it exists, using the function `modify`.
    pub fn and_modify(&mut self, modify: impl FnOnce(Mut<T>) + Send + Sync + 'static) -> &mut Self {
        self.entity_commands
            .queue(move |mut entity: EntityWorldMut| {
                if let Some(value) = entity.get_mut() {
                    modify(value);
                }
            });
        self
    }
}

impl<'a, T: Component> EntityEntryCommands<'a, T> {
    /// [Insert](EntityCommands::insert) `default` into this entity,
    /// if `T` is not already present.
    #[track_caller]
    pub fn or_insert(&mut self, default: T) -> &mut Self {
        self.entity_commands.insert_if_new(default);
        self
    }

    /// [Insert](EntityCommands::insert) `default` into this entity,
    /// if `T` is not already present.
    ///
    /// # Note
    ///
    /// If the entity does not exist when this command is executed,
    /// the resulting error will be ignored.
    #[track_caller]
    pub fn or_try_insert(&mut self, default: T) -> &mut Self {
        self.entity_commands.try_insert_if_new(default);
        self
    }

    /// [Insert](EntityCommands::insert) the value returned from `default` into this entity,
    /// if `T` is not already present.
    #[track_caller]
    pub fn or_insert_with(&mut self, default: impl Fn() -> T) -> &mut Self {
        self.or_insert(default())
    }

    /// [Insert](EntityCommands::insert) the value returned from `default` into this entity,
    /// if `T` is not already present.
    ///
    /// # Note
    ///
    /// If the entity does not exist when this command is executed,
    /// the resulting error will be ignored.
    #[track_caller]
    pub fn or_try_insert_with(&mut self, default: impl Fn() -> T) -> &mut Self {
        self.or_try_insert(default())
    }

    /// [Insert](EntityCommands::insert) `T::default` into this entity,
    /// if `T` is not already present.
    #[track_caller]
    pub fn or_default(&mut self) -> &mut Self
    where
        T: Default,
    {
        self.or_insert(T::default())
    }

    /// [Insert](EntityCommands::insert) `T::from_world` into this entity,
    /// if `T` is not already present.
    #[track_caller]
    pub fn or_from_world(&mut self) -> &mut Self
    where
        T: FromWorld,
    {
        self.entity_commands
            .queue(entity_command::insert_from_world::<T>(InsertMode::Keep));
        self
    }

    /// Get the [`EntityCommands`] from which the [`EntityEntryCommands`] was initiated.
    ///
    /// This allows you to continue chaining method calls after calling [`EntityCommands::entry`].
    ///
    /// # Example
    ///
    /// ```
    /// # use bevy_ecs::prelude::*;
    /// # #[derive(Resource)]
    /// # struct PlayerEntity { entity: Entity }
    /// #[derive(Component)]
    /// struct Level(u32);
    ///
    /// fn level_up_system(mut commands: Commands, player: Res<PlayerEntity>) {
    ///     commands
    ///         .entity(player.entity)
    ///         .entry::<Level>()
    ///         // Modify the component if it exists.
    ///         .and_modify(|mut lvl| lvl.0 += 1)
    ///         // Otherwise, insert a default value.
    ///         .or_insert(Level(0))
    ///         // Return the EntityCommands for the entity.
    ///         .entity()
    ///         // Continue chaining method calls.
    ///         .insert(Name::new("Player"));
    /// }
    /// # bevy_ecs::system::assert_is_system(level_up_system);
    /// ```
    pub fn entity(&mut self) -> EntityCommands {
        self.entity_commands.reborrow()
    }
}

#[cfg(test)]
mod tests {
    use crate::{
        component::Component,
        resource::Resource,
        system::Commands,
        world::{CommandQueue, FromWorld, World},
    };
    use alloc::{string::String, sync::Arc, vec, vec::Vec};
    use core::{
        any::TypeId,
        sync::atomic::{AtomicUsize, Ordering},
    };

    #[expect(
        dead_code,
        reason = "This struct is used to test how `Drop` behavior works in regards to SparseSet storage, and as such is solely a wrapper around `DropCk` to make it use the SparseSet storage. Because of this, the inner field is intentionally never read."
    )]
    #[derive(Component)]
    #[component(storage = "SparseSet")]
    struct SparseDropCk(DropCk);

    #[derive(Component)]
    struct DropCk(Arc<AtomicUsize>);
    impl DropCk {
        fn new_pair() -> (Self, Arc<AtomicUsize>) {
            let atomic = Arc::new(AtomicUsize::new(0));
            (DropCk(atomic.clone()), atomic)
        }
    }

    impl Drop for DropCk {
        fn drop(&mut self) {
            self.0.as_ref().fetch_add(1, Ordering::Relaxed);
        }
    }

    #[derive(Component, Resource)]
    struct W<T>(T);

    fn simple_command(world: &mut World) {
        world.spawn((W(0u32), W(42u64)));
    }

    impl FromWorld for W<String> {
        fn from_world(world: &mut World) -> Self {
            let v = world.resource::<W<usize>>();
            Self("*".repeat(v.0))
        }
    }

    #[test]
    fn entity_commands_entry() {
        let mut world = World::default();
        let mut queue = CommandQueue::default();
        let mut commands = Commands::new(&mut queue, &world);
        let entity = commands.spawn_empty().id();
        commands
            .entity(entity)
            .entry::<W<u32>>()
            .and_modify(|_| unreachable!());
        queue.apply(&mut world);
        assert!(!world.entity(entity).contains::<W<u32>>());
        let mut commands = Commands::new(&mut queue, &world);
        commands
            .entity(entity)
            .entry::<W<u32>>()
            .or_insert(W(0))
            .and_modify(|mut val| {
                val.0 = 21;
            });
        queue.apply(&mut world);
        assert_eq!(21, world.get::<W<u32>>(entity).unwrap().0);
        let mut commands = Commands::new(&mut queue, &world);
        commands
            .entity(entity)
            .entry::<W<u64>>()
            .and_modify(|_| unreachable!())
            .or_insert(W(42));
        queue.apply(&mut world);
        assert_eq!(42, world.get::<W<u64>>(entity).unwrap().0);
        world.insert_resource(W(5_usize));
        let mut commands = Commands::new(&mut queue, &world);
        commands.entity(entity).entry::<W<String>>().or_from_world();
        queue.apply(&mut world);
        assert_eq!("*****", &world.get::<W<String>>(entity).unwrap().0);
        let mut commands = Commands::new(&mut queue, &world);
        let id = commands.entity(entity).entry::<W<u64>>().entity().id();
        queue.apply(&mut world);
        assert_eq!(id, entity);
    }

    #[test]
    fn commands() {
        let mut world = World::default();
        let mut command_queue = CommandQueue::default();
        let entity = Commands::new(&mut command_queue, &world)
            .spawn((W(1u32), W(2u64)))
            .id();
        command_queue.apply(&mut world);
        assert_eq!(world.entities().len(), 1);
        let results = world
            .query::<(&W<u32>, &W<u64>)>()
            .iter(&world)
            .map(|(a, b)| (a.0, b.0))
            .collect::<Vec<_>>();
        assert_eq!(results, vec![(1u32, 2u64)]);
        // test entity despawn
        {
            let mut commands = Commands::new(&mut command_queue, &world);
            commands.entity(entity).despawn();
            commands.entity(entity).despawn(); // double despawn shouldn't panic
        }
        command_queue.apply(&mut world);
        let results2 = world
            .query::<(&W<u32>, &W<u64>)>()
            .iter(&world)
            .map(|(a, b)| (a.0, b.0))
            .collect::<Vec<_>>();
        assert_eq!(results2, vec![]);

        // test adding simple (FnOnce) commands
        {
            let mut commands = Commands::new(&mut command_queue, &world);

            // set up a simple command using a closure that adds one additional entity
            commands.queue(|world: &mut World| {
                world.spawn((W(42u32), W(0u64)));
            });

            // set up a simple command using a function that adds one additional entity
            commands.queue(simple_command);
        }
        command_queue.apply(&mut world);
        let results3 = world
            .query::<(&W<u32>, &W<u64>)>()
            .iter(&world)
            .map(|(a, b)| (a.0, b.0))
            .collect::<Vec<_>>();

        assert_eq!(results3, vec![(42u32, 0u64), (0u32, 42u64)]);
    }

    #[test]
    fn insert_components() {
        let mut world = World::default();
        let mut command_queue1 = CommandQueue::default();

        // insert components
        let entity = Commands::new(&mut command_queue1, &world)
            .spawn(())
            .insert_if(W(1u8), || true)
            .insert_if(W(2u8), || false)
            .insert_if_new(W(1u16))
            .insert_if_new(W(2u16))
            .insert_if_new_and(W(1u32), || false)
            .insert_if_new_and(W(2u32), || true)
            .insert_if_new_and(W(3u32), || true)
            .id();
        command_queue1.apply(&mut world);

        let results = world
            .query::<(&W<u8>, &W<u16>, &W<u32>)>()
            .iter(&world)
            .map(|(a, b, c)| (a.0, b.0, c.0))
            .collect::<Vec<_>>();
        assert_eq!(results, vec![(1u8, 1u16, 2u32)]);

        // try to insert components after despawning entity
        // in another command queue
        Commands::new(&mut command_queue1, &world)
            .entity(entity)
            .try_insert_if_new_and(W(1u64), || true);

        let mut command_queue2 = CommandQueue::default();
        Commands::new(&mut command_queue2, &world)
            .entity(entity)
            .despawn();
        command_queue2.apply(&mut world);
        command_queue1.apply(&mut world);
    }

    #[test]
    fn remove_components() {
        let mut world = World::default();

        let mut command_queue = CommandQueue::default();
        let (dense_dropck, dense_is_dropped) = DropCk::new_pair();
        let (sparse_dropck, sparse_is_dropped) = DropCk::new_pair();
        let sparse_dropck = SparseDropCk(sparse_dropck);

        let entity = Commands::new(&mut command_queue, &world)
            .spawn((W(1u32), W(2u64), dense_dropck, sparse_dropck))
            .id();
        command_queue.apply(&mut world);
        let results_before = world
            .query::<(&W<u32>, &W<u64>)>()
            .iter(&world)
            .map(|(a, b)| (a.0, b.0))
            .collect::<Vec<_>>();
        assert_eq!(results_before, vec![(1u32, 2u64)]);

        // test component removal
        Commands::new(&mut command_queue, &world)
            .entity(entity)
            .remove::<W<u32>>()
            .remove::<(W<u32>, W<u64>, SparseDropCk, DropCk)>();

        assert_eq!(dense_is_dropped.load(Ordering::Relaxed), 0);
        assert_eq!(sparse_is_dropped.load(Ordering::Relaxed), 0);
        command_queue.apply(&mut world);
        assert_eq!(dense_is_dropped.load(Ordering::Relaxed), 1);
        assert_eq!(sparse_is_dropped.load(Ordering::Relaxed), 1);

        let results_after = world
            .query::<(&W<u32>, &W<u64>)>()
            .iter(&world)
            .map(|(a, b)| (a.0, b.0))
            .collect::<Vec<_>>();
        assert_eq!(results_after, vec![]);
        let results_after_u64 = world
            .query::<&W<u64>>()
            .iter(&world)
            .map(|v| v.0)
            .collect::<Vec<_>>();
        assert_eq!(results_after_u64, vec![]);
    }

    #[test]
    fn remove_components_by_id() {
        let mut world = World::default();

        let mut command_queue = CommandQueue::default();
        let (dense_dropck, dense_is_dropped) = DropCk::new_pair();
        let (sparse_dropck, sparse_is_dropped) = DropCk::new_pair();
        let sparse_dropck = SparseDropCk(sparse_dropck);

        let entity = Commands::new(&mut command_queue, &world)
            .spawn((W(1u32), W(2u64), dense_dropck, sparse_dropck))
            .id();
        command_queue.apply(&mut world);
        let results_before = world
            .query::<(&W<u32>, &W<u64>)>()
            .iter(&world)
            .map(|(a, b)| (a.0, b.0))
            .collect::<Vec<_>>();
        assert_eq!(results_before, vec![(1u32, 2u64)]);

        // test component removal
        Commands::new(&mut command_queue, &world)
            .entity(entity)
            .remove_by_id(world.components().get_id(TypeId::of::<W<u32>>()).unwrap())
            .remove_by_id(world.components().get_id(TypeId::of::<W<u64>>()).unwrap())
            .remove_by_id(world.components().get_id(TypeId::of::<DropCk>()).unwrap())
            .remove_by_id(
                world
                    .components()
                    .get_id(TypeId::of::<SparseDropCk>())
                    .unwrap(),
            );

        assert_eq!(dense_is_dropped.load(Ordering::Relaxed), 0);
        assert_eq!(sparse_is_dropped.load(Ordering::Relaxed), 0);
        command_queue.apply(&mut world);
        assert_eq!(dense_is_dropped.load(Ordering::Relaxed), 1);
        assert_eq!(sparse_is_dropped.load(Ordering::Relaxed), 1);

        let results_after = world
            .query::<(&W<u32>, &W<u64>)>()
            .iter(&world)
            .map(|(a, b)| (a.0, b.0))
            .collect::<Vec<_>>();
        assert_eq!(results_after, vec![]);
        let results_after_u64 = world
            .query::<&W<u64>>()
            .iter(&world)
            .map(|v| v.0)
            .collect::<Vec<_>>();
        assert_eq!(results_after_u64, vec![]);
    }

    #[test]
    fn remove_resources() {
        let mut world = World::default();
        let mut queue = CommandQueue::default();
        {
            let mut commands = Commands::new(&mut queue, &world);
            commands.insert_resource(W(123i32));
            commands.insert_resource(W(456.0f64));
        }

        queue.apply(&mut world);
        assert!(world.contains_resource::<W<i32>>());
        assert!(world.contains_resource::<W<f64>>());

        {
            let mut commands = Commands::new(&mut queue, &world);
            // test resource removal
            commands.remove_resource::<W<i32>>();
        }
        queue.apply(&mut world);
        assert!(!world.contains_resource::<W<i32>>());
        assert!(world.contains_resource::<W<f64>>());
    }

    #[test]
    fn remove_component_with_required_components() {
        #[derive(Component)]
        #[require(Y)]
        struct X;

        #[derive(Component, Default)]
        struct Y;

        #[derive(Component)]
        struct Z;

        let mut world = World::default();
        let mut queue = CommandQueue::default();
        let e = {
            let mut commands = Commands::new(&mut queue, &world);
            commands.spawn((X, Z)).id()
        };
        queue.apply(&mut world);

        assert!(world.get::<Y>(e).is_some());
        assert!(world.get::<X>(e).is_some());
        assert!(world.get::<Z>(e).is_some());

        {
            let mut commands = Commands::new(&mut queue, &world);
            commands.entity(e).remove_with_requires::<X>();
        }
        queue.apply(&mut world);

        assert!(world.get::<Y>(e).is_none());
        assert!(world.get::<X>(e).is_none());

        assert!(world.get::<Z>(e).is_some());
    }

    #[test]
    fn unregister_system_cached_commands() {
        let mut world = World::default();
        let mut queue = CommandQueue::default();

        fn nothing() {}

        let resources = world.iter_resources().count();
        let id = world.register_system_cached(nothing);
        assert_eq!(world.iter_resources().count(), resources + 1);
        assert!(world.get_entity(id.entity).is_ok());

        let mut commands = Commands::new(&mut queue, &world);
        commands.unregister_system_cached(nothing);
        queue.apply(&mut world);
        assert_eq!(world.iter_resources().count(), resources);
        assert!(world.get_entity(id.entity).is_err());
    }

    fn is_send<T: Send>() {}
    fn is_sync<T: Sync>() {}

    #[test]
    fn test_commands_are_send_and_sync() {
        is_send::<Commands>();
        is_sync::<Commands>();
    }

    #[test]
    fn append() {
        let mut world = World::default();
        let mut queue_1 = CommandQueue::default();
        {
            let mut commands = Commands::new(&mut queue_1, &world);
            commands.insert_resource(W(123i32));
        }
        let mut queue_2 = CommandQueue::default();
        {
            let mut commands = Commands::new(&mut queue_2, &world);
            commands.insert_resource(W(456.0f64));
        }
        queue_1.append(&mut queue_2);
        queue_1.apply(&mut world);
        assert!(world.contains_resource::<W<i32>>());
        assert!(world.contains_resource::<W<f64>>());
    }
}<|MERGE_RESOLUTION|>--- conflicted
+++ resolved
@@ -622,64 +622,9 @@
             }
         }
     }
-
-<<<<<<< HEAD
-    /// Pushes a [`Command`] to the queue for adding a [`Bundle`] type to a batch of [`Entities`](Entity).
-=======
-    /// Pushes a [`Command`] to the queue for creating entities, if needed,
-    /// and for adding a bundle to each entity.
-    ///
-    /// `bundles_iter` is a type that can be converted into an ([`Entity`], [`Bundle`]) iterator
-    /// (it can also be a collection).
-    ///
-    /// When the command is applied,
-    /// for each (`Entity`, `Bundle`) pair in the given `bundles_iter`,
-    /// the `Entity` is spawned, if it does not exist already.
-    /// Then, the `Bundle` is added to the entity.
-    ///
-    /// This method is equivalent to iterating `bundles_iter`,
-    /// calling [`spawn`](Self::spawn) for each bundle,
-    /// and passing it to [`insert`](EntityCommands::insert),
-    /// but it is faster due to memory pre-allocation.
-    ///
-    /// # Note
-    ///
-    /// Spawning a specific `entity` value is rarely the right choice. Most apps should use [`Commands::spawn_batch`].
-    /// This method should generally only be used for sharing entities across apps, and only when they have a scheme
-    /// worked out to share an ID space (which doesn't happen by default).
-    #[track_caller]
-    #[deprecated(
-        since = "0.16.0",
-        note = "This can cause extreme performance problems when used with lots of arbitrary free entities. See #18054 on GitHub."
-    )]
-    pub fn insert_or_spawn_batch<I, B>(&mut self, bundles_iter: I)
-    where
-        I: IntoIterator<Item = (Entity, B)> + Send + Sync + 'static,
-        B: Bundle<Effect: NoBundleEffect>,
-    {
-        let caller = MaybeLocation::caller();
-        self.queue(move |world: &mut World| {
-
-            #[expect(
-                deprecated,
-                reason = "This needs to be supported for now, and the outer item is deprecated too."
-            )]
-            if let Err(invalid_entities) = world.insert_or_spawn_batch_with_caller(
-                bundles_iter,
-                caller,
-            ) {
-                error!(
-                    "{caller}: Failed to 'insert or spawn' bundle of type {} into the following invalid entities: {:?}",
-                    core::any::type_name::<B>(),
-                    invalid_entities
-                );
-            }
-        });
-    }
-
+  
     /// Adds a series of [`Bundles`](Bundle) to each [`Entity`] they are paired with,
     /// based on a batch of `(Entity, Bundle)` pairs.
->>>>>>> e02c3662
     ///
     /// A batch can be any type that implements [`IntoIterator`]
     /// and contains `(Entity, Bundle)` tuples,
