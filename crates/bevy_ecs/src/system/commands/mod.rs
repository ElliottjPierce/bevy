pub mod command;
pub mod entity_command;

#[cfg(feature = "std")]
mod parallel_scope;

pub use command::Command;
pub use entity_command::EntityCommand;

#[cfg(feature = "std")]
pub use parallel_scope::*;

use alloc::boxed::Box;
use core::marker::PhantomData;

use crate::{
    self as bevy_ecs,
    bundle::{Bundle, InsertMode, NoBundleEffect},
    change_detection::{MaybeLocation, Mut},
    component::{Component, ComponentId, Mutable},
    entity::{
        ConstructedEntityDoesNotExistError, Entities, EntitiesAllocator, Entity,
        EntityClonerBuilder, EntityDoesNotExistError,
    },
    error::{ignore, warn, BevyError, CommandWithEntity, ErrorContext, HandleError},
    event::{BufferedEvent, EntityEvent, Event},
    observer::{Observer, TriggerTargets},
    resource::Resource,
    schedule::ScheduleLabel,
    system::{
        Deferred, IntoObserverSystem, IntoSystem, RegisteredSystem, SystemId, SystemInput,
        SystemParamValidationError,
    },
    world::{
        command_queue::RawCommandQueue, unsafe_world_cell::UnsafeWorldCell, CommandQueue,
        EntityWorldMut, FromWorld, World,
    },
};

/// A [`Command`] queue to perform structural changes to the [`World`].
///
/// Since each command requires exclusive access to the `World`,
/// all queued commands are automatically applied in sequence
/// when the `ApplyDeferred` system runs (see [`ApplyDeferred`] documentation for more details).
///
/// Each command can be used to modify the [`World`] in arbitrary ways:
/// * spawning or despawning entities
/// * inserting components on new or existing entities
/// * inserting resources
/// * etc.
///
/// For a version of [`Commands`] that works in parallel contexts (such as
/// within [`Query::par_iter`](crate::system::Query::par_iter)) see
/// [`ParallelCommands`]
///
/// # Usage
///
/// Add `mut commands: Commands` as a function argument to your system to get a
/// copy of this struct that will be applied the next time a copy of [`ApplyDeferred`] runs.
/// Commands are almost always used as a [`SystemParam`](crate::system::SystemParam).
///
/// ```
/// # use bevy_ecs::prelude::*;
/// fn my_system(mut commands: Commands) {
///    // ...
/// }
/// # bevy_ecs::system::assert_is_system(my_system);
/// ```
///
/// # Implementing
///
/// Each built-in command is implemented as a separate method, e.g. [`Commands::spawn`].
/// In addition to the pre-defined command methods, you can add commands with any arbitrary
/// behavior using [`Commands::queue`], which accepts any type implementing [`Command`].
///
/// Since closures and other functions implement this trait automatically, this allows one-shot,
/// anonymous custom commands.
///
/// ```
/// # use bevy_ecs::prelude::*;
/// # fn foo(mut commands: Commands) {
/// // NOTE: type inference fails here, so annotations are required on the closure.
/// commands.queue(|w: &mut World| {
///     // Mutate the world however you want...
/// });
/// # }
/// ```
///
/// # Error handling
///
/// A [`Command`] can return a [`Result`](crate::error::Result),
/// which will be passed to an [error handler](crate::error) if the `Result` is an error.
///
/// The default error handler panics. It can be configured via
/// the [`DefaultErrorHandler`](crate::error::DefaultErrorHandler) resource.
///
/// Alternatively, you can customize the error handler for a specific command
/// by calling [`Commands::queue_handled`].
///
/// The [`error`](crate::error) module provides some simple error handlers for convenience.
///
/// [`ApplyDeferred`]: crate::schedule::ApplyDeferred
pub struct Commands<'w, 's> {
    queue: InternalQueue<'s>,
    entities: &'w Entities,
    allocator: &'w EntitiesAllocator,
}

// SAFETY: All commands [`Command`] implement [`Send`]
unsafe impl Send for Commands<'_, '_> {}

// SAFETY: `Commands` never gives access to the inner commands.
unsafe impl Sync for Commands<'_, '_> {}

const _: () = {
    type __StructFieldsAlias<'w, 's> = (
        Deferred<'s, CommandQueue>,
        &'w EntitiesAllocator,
        &'w Entities,
    );
    #[doc(hidden)]
    pub struct FetchState {
        state: <__StructFieldsAlias<'static, 'static> as bevy_ecs::system::SystemParam>::State,
    }
    // SAFETY: Only reads Entities
    unsafe impl bevy_ecs::system::SystemParam for Commands<'_, '_> {
        type State = FetchState;

        type Item<'w, 's> = Commands<'w, 's>;

        fn init_state(world: &mut World) -> Self::State {
            FetchState {
                state: <__StructFieldsAlias<'_, '_> as bevy_ecs::system::SystemParam>::init_state(
                    world,
                ),
            }
        }

        fn init_access(
            state: &Self::State,
            system_meta: &mut bevy_ecs::system::SystemMeta,
            component_access_set: &mut bevy_ecs::query::FilteredAccessSet<ComponentId>,
            world: &mut World,
        ) {
            <__StructFieldsAlias<'_, '_> as bevy_ecs::system::SystemParam>::init_access(
                &state.state,
                system_meta,
                component_access_set,
                world,
            );
        }

        fn apply(
            state: &mut Self::State,
            system_meta: &bevy_ecs::system::SystemMeta,
            world: &mut World,
        ) {
            <__StructFieldsAlias<'_, '_> as bevy_ecs::system::SystemParam>::apply(
                &mut state.state,
                system_meta,
                world,
            );
        }

        fn queue(
            state: &mut Self::State,
            system_meta: &bevy_ecs::system::SystemMeta,
            world: bevy_ecs::world::DeferredWorld,
        ) {
            <__StructFieldsAlias<'_, '_> as bevy_ecs::system::SystemParam>::queue(
                &mut state.state,
                system_meta,
                world,
            );
        }

        #[inline]
        unsafe fn validate_param(
            state: &mut Self::State,
            system_meta: &bevy_ecs::system::SystemMeta,
            world: UnsafeWorldCell,
        ) -> Result<(), SystemParamValidationError> {
            <__StructFieldsAlias as bevy_ecs::system::SystemParam>::validate_param(
                &mut state.state,
                system_meta,
                world,
            )
        }

        #[inline]
        unsafe fn get_param<'w, 's>(
            state: &'s mut Self::State,
            system_meta: &bevy_ecs::system::SystemMeta,
            world: UnsafeWorldCell<'w>,
            change_tick: bevy_ecs::component::Tick,
        ) -> Self::Item<'w, 's> {
            let params = <__StructFieldsAlias as bevy_ecs::system::SystemParam>::get_param(
                &mut state.state,
                system_meta,
                world,
                change_tick,
            );
            Commands {
                queue: InternalQueue::CommandQueue(params.0),
                allocator: params.1,
                entities: params.2,
            }
        }
    }
    // SAFETY: Only reads Entities
    unsafe impl<'w, 's> bevy_ecs::system::ReadOnlySystemParam for Commands<'w, 's>
    where
        Deferred<'s, CommandQueue>: bevy_ecs::system::ReadOnlySystemParam,
        &'w Entities: bevy_ecs::system::ReadOnlySystemParam,
    {
    }
};

enum InternalQueue<'s> {
    CommandQueue(Deferred<'s, CommandQueue>),
    RawCommandQueue(RawCommandQueue),
}

impl<'w, 's> Commands<'w, 's> {
    /// Returns a new `Commands` instance from a [`CommandQueue`] and a [`World`].
    pub fn new(queue: &'s mut CommandQueue, world: &'w World) -> Self {
        Self::new_from_entities(queue, &world.allocator, &world.entities)
    }

    /// Returns a new `Commands` instance from a [`CommandQueue`] and an [`Entities`] reference.
    pub fn new_from_entities(
        queue: &'s mut CommandQueue,
        allocator: &'w EntitiesAllocator,
        entities: &'w Entities,
    ) -> Self {
        Self {
            queue: InternalQueue::CommandQueue(Deferred(queue)),
            allocator,
            entities,
        }
    }

    /// Returns a new `Commands` instance from a [`RawCommandQueue`] and an [`Entities`] reference.
    ///
    /// This is used when constructing [`Commands`] from a [`DeferredWorld`](crate::world::DeferredWorld).
    ///
    /// # Safety
    ///
    /// * Caller ensures that `queue` must outlive `'w`
    pub(crate) unsafe fn new_raw_from_entities(
        queue: RawCommandQueue,
        allocator: &'w EntitiesAllocator,
        entities: &'w Entities,
    ) -> Self {
        Self {
            queue: InternalQueue::RawCommandQueue(queue),
            allocator,
            entities,
        }
    }

    /// Returns a [`Commands`] with a smaller lifetime.
    ///
    /// This is useful if you have `&mut Commands` but need `Commands`.
    ///
    /// # Example
    ///
    /// ```
    /// # use bevy_ecs::prelude::*;
    /// fn my_system(mut commands: Commands) {
    ///     // We do our initialization in a separate function,
    ///     // which expects an owned `Commands`.
    ///     do_initialization(commands.reborrow());
    ///
    ///     // Since we only reborrowed the commands instead of moving them, we can still use them.
    ///     commands.spawn_empty();
    /// }
    /// #
    /// # fn do_initialization(_: Commands) {}
    /// ```
    pub fn reborrow(&mut self) -> Commands<'w, '_> {
        Commands {
            queue: match &mut self.queue {
                InternalQueue::CommandQueue(queue) => InternalQueue::CommandQueue(queue.reborrow()),
                InternalQueue::RawCommandQueue(queue) => {
                    InternalQueue::RawCommandQueue(queue.clone())
                }
            },
            allocator: self.allocator,
            entities: self.entities,
        }
    }

    /// Take all commands from `other` and append them to `self`, leaving `other` empty.
    pub fn append(&mut self, other: &mut CommandQueue) {
        match &mut self.queue {
            InternalQueue::CommandQueue(queue) => queue.bytes.append(&mut other.bytes),
            InternalQueue::RawCommandQueue(queue) => {
                // SAFETY: Pointers in `RawCommandQueue` are never null
                unsafe { queue.bytes.as_mut() }.append(&mut other.bytes);
            }
        }
    }

    /// Spawns a new empty [`Entity`] and returns its corresponding [`EntityCommands`].
    ///
    /// # Example
    ///
    /// ```
    /// # use bevy_ecs::prelude::*;
    /// #[derive(Component)]
    /// struct Label(&'static str);
    /// #[derive(Component)]
    /// struct Strength(u32);
    /// #[derive(Component)]
    /// struct Agility(u32);
    ///
    /// fn example_system(mut commands: Commands) {
    ///     // Create a new empty entity.
    ///     commands.spawn_empty();
    ///
    ///     // Create another empty entity.
    ///     commands.spawn_empty()
    ///         // Add a new component bundle to the entity.
    ///         .insert((Strength(1), Agility(2)))
    ///         // Add a single component to the entity.
    ///         .insert(Label("hello world"));
    /// }
    /// # bevy_ecs::system::assert_is_system(example_system);
    /// ```
    ///
    /// # See also
    ///
    /// - [`spawn`](Self::spawn) to spawn an entity with components.
    /// - [`spawn_batch`](Self::spawn_batch) to spawn many entities
    ///   with the same combination of components.
    #[track_caller]
    pub fn spawn_empty(&mut self) -> EntityCommands {
        let entity = self.allocator.alloc();
        let caller = MaybeLocation::caller();
        self.queue(move |world: &mut World| {
            world
                .construct_empty_with_caller(entity, caller)
                .map(|_| ())
        });
        self.entity(entity)
    }

    /// Spawns a new [`Entity`] with the given components
    /// and returns the entity's corresponding [`EntityCommands`].
    ///
    /// To spawn many entities with the same combination of components,
    /// [`spawn_batch`](Self::spawn_batch) can be used for better performance.
    ///
    /// # Example
    ///
    /// ```
    /// # use bevy_ecs::prelude::*;
    /// #[derive(Component)]
    /// struct ComponentA(u32);
    /// #[derive(Component)]
    /// struct ComponentB(u32);
    ///
    /// #[derive(Bundle)]
    /// struct ExampleBundle {
    ///     a: ComponentA,
    ///     b: ComponentB,
    /// }
    ///
    /// fn example_system(mut commands: Commands) {
    ///     // Create a new entity with a single component.
    ///     commands.spawn(ComponentA(1));
    ///
    ///     // Create a new entity with two components using a "tuple bundle".
    ///     commands.spawn((ComponentA(2), ComponentB(1)));
    ///
    ///     // Create a new entity with a component bundle.
    ///     commands.spawn(ExampleBundle {
    ///         a: ComponentA(3),
    ///         b: ComponentB(2),
    ///     });
    /// }
    /// # bevy_ecs::system::assert_is_system(example_system);
    /// ```
    ///
    /// # See also
    ///
    /// - [`spawn_empty`](Self::spawn_empty) to spawn an entity without any components.
    /// - [`spawn_batch`](Self::spawn_batch) to spawn many entities
    ///   with the same combination of components.
    #[track_caller]
    pub fn spawn<T: Bundle>(&mut self, bundle: T) -> EntityCommands {
        let entity = self.allocator.alloc();
        let caller = MaybeLocation::caller();
        self.queue(move |world: &mut World| {
            world
                .construct_with_caller(entity, bundle, caller)
                .map(|_| ())
        });
        self.entity(entity)
    }

    /// Returns the [`EntityCommands`] for the given [`Entity`].
    ///
    /// This method does not guarantee that commands queued by the returned `EntityCommands`
    /// will be successful, since the entity could be despawned before they are executed.
    ///
    /// # Example
    ///
    /// ```
    /// # use bevy_ecs::prelude::*;
    /// #[derive(Resource)]
    /// struct PlayerEntity {
    ///     entity: Entity
    /// }
    ///
    /// #[derive(Component)]
    /// struct Label(&'static str);
    ///
    /// fn example_system(mut commands: Commands, player: Res<PlayerEntity>) {
    ///     // Get the entity and add a component.
    ///     commands.entity(player.entity).insert(Label("hello world"));
    /// }
    /// # bevy_ecs::system::assert_is_system(example_system);
    /// ```
    ///
    /// # See also
    ///
    /// - [`get_entity`](Self::get_entity) for the fallible version.
    #[inline]
    #[track_caller]
    pub fn entity(&mut self, entity: Entity) -> EntityCommands {
        EntityCommands {
            entity,
            commands: self.reborrow(),
        }
    }

    /// Returns the [`EntityCommands`] for the requested [`Entity`] if it exists.
    /// This method does not guarantee that commands queued by the returned `EntityCommands`
    /// will be successful, since the entity could be despawned before they are executed.
    /// This also does not error when the entity has not been constructed.
    /// For that behavior, see [`get_constructed_entity`](Self::get_constructed_entity),
    /// which should be preferred for accessing entities you expect to already exist, like those found from a query.
    /// For details on entity construction, see [`entity`](crate::entity) module docs.
    ///
    /// # Errors
    ///
    /// Returns [`EntityDoesNotExistError`] if the requested entity does not exist.
    ///
    /// # Example
    ///
    /// ```
    /// # use bevy_ecs::prelude::*;
    /// #[derive(Resource)]
    /// struct PlayerEntity {
    ///     entity: Entity
    /// }
    ///
    /// #[derive(Component)]
    /// struct Label(&'static str);
    ///
    /// fn example_system(mut commands: Commands, player: Res<PlayerEntity>) -> Result {
    ///     // Get the entity if it still exists and store the `EntityCommands`.
    ///     // If it doesn't exist, the `?` operator will propagate the returned error
    ///     // to the system, and the system will pass it to an error handler.
    ///     let mut entity_commands = commands.get_entity(player.entity)?;
    ///
    ///     // Add a component to the entity.
    ///     entity_commands.insert(Label("hello world"));
    ///
    ///     // Return from the system successfully.
    ///     Ok(())
    /// }
    /// # bevy_ecs::system::assert_is_system(example_system);
    /// ```
    ///
    /// # See also
    ///
    /// - [`entity`](Self::entity) for the infallible version.
    #[inline]
    #[track_caller]
    pub fn get_entity(
        &mut self,
        entity: Entity,
    ) -> Result<EntityCommands, EntityDoesNotExistError> {
        let _location = self.entities.get(entity)?;
        Ok(EntityCommands {
            entity,
            commands: self.reborrow(),
        })
    }

    /// Returns the [`EntityCommands`] for the requested [`Entity`] if it exists in the world *now*.
    /// Note that for entities that have not been constructed, like ones from [`spawn`](Self::spawn), this will error.
    /// If that is not desired, try [`get_entity`](Self::get_entity).
    /// This should be used over [`get_entity`](Self::get_entity) when you expect the entity to already exist constructed in the world.
    /// If it doesn't currently exists but is not constructed, this will error that information, where [`get_entity`](Self::get_entity) would succeed, leading to potentially surprising results.
    /// For details on entity construction, see [`entity`](crate::entity) module docs.
    ///
    /// This method does not guarantee that commands queued by the returned `EntityCommands`
    /// will be successful, since the entity could be despawned before they are executed.
    ///
    /// # Errors
    ///
    /// Returns [`EntityDoesNotExistError`] if the requested entity does not exist.
    ///
    /// # Example
    ///
    /// ```
    /// # use bevy_ecs::prelude::*;
    /// #[derive(Resource)]
    /// struct PlayerEntity {
    ///     entity: Entity
    /// }
    ///
    /// #[derive(Component)]
    /// struct Label(&'static str);
    ///
    /// fn example_system(mut commands: Commands, player: Res<PlayerEntity>) -> Result {
    ///     // Get the entity if it still exists and store the `EntityCommands`.
    ///     // If it doesn't exist, the `?` operator will propagate the returned error
    ///     // to the system, and the system will pass it to an error handler.
    ///     let mut entity_commands = commands.get_constructed_entity(player.entity)?;
    ///
    ///     // Add a component to the entity.
    ///     entity_commands.insert(Label("hello world"));
    ///
    ///     // Return from the system successfully.
    ///     Ok(())
    /// }
    /// # bevy_ecs::system::assert_is_system(example_system);
    /// ```
    ///
    /// # See also
    ///
    /// - [`entity`](Self::entity) for the infallible version.
    #[inline]
    #[track_caller]
    pub fn get_constructed_entity(
        &mut self,
        entity: Entity,
    ) -> Result<EntityCommands, ConstructedEntityDoesNotExistError> {
        let _location = self.entities.get_constructed(entity)?;
        Ok(EntityCommands {
            entity,
            commands: self.reborrow(),
        })
    }

    /// Spawns multiple entities with the same combination of components,
    /// based on a batch of [`Bundles`](Bundle).
    ///
    /// A batch can be any type that implements [`IntoIterator`] and contains bundles,
    /// such as a [`Vec<Bundle>`](alloc::vec::Vec) or an array `[Bundle; N]`.
    ///
    /// This method is equivalent to iterating the batch
    /// and calling [`spawn`](Self::spawn) for each bundle,
    /// but is faster by pre-allocating memory and having exclusive [`World`] access.
    ///
    /// # Example
    ///
    /// ```
    /// use bevy_ecs::prelude::*;
    ///
    /// #[derive(Component)]
    /// struct Score(u32);
    ///
    /// fn example_system(mut commands: Commands) {
    ///     commands.spawn_batch([
    ///         (Name::new("Alice"), Score(0)),
    ///         (Name::new("Bob"), Score(0)),
    ///     ]);
    /// }
    /// # bevy_ecs::system::assert_is_system(example_system);
    /// ```
    ///
    /// # See also
    ///
    /// - [`spawn`](Self::spawn) to spawn an entity with components.
    /// - [`spawn_empty`](Self::spawn_empty) to spawn an entity without components.
    #[track_caller]
    pub fn spawn_batch<I>(&mut self, batch: I)
    where
        I: IntoIterator + Send + Sync + 'static,
        I::Item: Bundle<Effect: NoBundleEffect>,
    {
        self.queue(command::spawn_batch(batch));
    }

    /// Pushes a generic [`Command`] to the command queue.
    ///
    /// If the [`Command`] returns a [`Result`],
    /// it will be handled using the [default error handler](crate::error::DefaultErrorHandler).
    ///
    /// To use a custom error handler, see [`Commands::queue_handled`].
    ///
    /// The command can be:
    /// - A custom struct that implements [`Command`].
    /// - A closure or function that matches one of the following signatures:
    ///   - [`(&mut World)`](World)
    /// - A built-in command from the [`command`] module.
    ///
    /// # Example
    ///
    /// ```
    /// # use bevy_ecs::prelude::*;
    /// #[derive(Resource, Default)]
    /// struct Counter(u64);
    ///
    /// struct AddToCounter(String);
    ///
    /// impl Command<Result> for AddToCounter {
    ///     fn apply(self, world: &mut World) -> Result {
    ///         let mut counter = world.get_resource_or_insert_with(Counter::default);
    ///         let amount: u64 = self.0.parse()?;
    ///         counter.0 += amount;
    ///         Ok(())
    ///     }
    /// }
    ///
    /// fn add_three_to_counter_system(mut commands: Commands) {
    ///     commands.queue(AddToCounter("3".to_string()));
    /// }
    ///
    /// fn add_twenty_five_to_counter_system(mut commands: Commands) {
    ///     commands.queue(|world: &mut World| {
    ///         let mut counter = world.get_resource_or_insert_with(Counter::default);
    ///         counter.0 += 25;
    ///     });
    /// }
    /// # bevy_ecs::system::assert_is_system(add_three_to_counter_system);
    /// # bevy_ecs::system::assert_is_system(add_twenty_five_to_counter_system);
    /// ```
    pub fn queue<C: Command<T> + HandleError<T>, T>(&mut self, command: C) {
        self.queue_internal(command.handle_error());
    }

    /// Pushes a generic [`Command`] to the command queue.
    ///
    /// If the [`Command`] returns a [`Result`],
    /// the given `error_handler` will be used to handle error cases.
    ///
    /// To implicitly use the default error handler, see [`Commands::queue`].
    ///
    /// The command can be:
    /// - A custom struct that implements [`Command`].
    /// - A closure or function that matches one of the following signatures:
    ///   - [`(&mut World)`](World)
    ///   - [`(&mut World)`](World) `->` [`Result`]
    /// - A built-in command from the [`command`] module.
    ///
    /// # Example
    ///
    /// ```
    /// # use bevy_ecs::prelude::*;
    /// use bevy_ecs::error::warn;
    ///
    /// #[derive(Resource, Default)]
    /// struct Counter(u64);
    ///
    /// struct AddToCounter(String);
    ///
    /// impl Command<Result> for AddToCounter {
    ///     fn apply(self, world: &mut World) -> Result {
    ///         let mut counter = world.get_resource_or_insert_with(Counter::default);
    ///         let amount: u64 = self.0.parse()?;
    ///         counter.0 += amount;
    ///         Ok(())
    ///     }
    /// }
    ///
    /// fn add_three_to_counter_system(mut commands: Commands) {
    ///     commands.queue_handled(AddToCounter("3".to_string()), warn);
    /// }
    ///
    /// fn add_twenty_five_to_counter_system(mut commands: Commands) {
    ///     commands.queue(|world: &mut World| {
    ///         let mut counter = world.get_resource_or_insert_with(Counter::default);
    ///         counter.0 += 25;
    ///     });
    /// }
    /// # bevy_ecs::system::assert_is_system(add_three_to_counter_system);
    /// # bevy_ecs::system::assert_is_system(add_twenty_five_to_counter_system);
    /// ```
    pub fn queue_handled<C: Command<T> + HandleError<T>, T>(
        &mut self,
        command: C,
        error_handler: fn(BevyError, ErrorContext),
    ) {
        self.queue_internal(command.handle_error_with(error_handler));
    }

    fn queue_internal(&mut self, command: impl Command) {
        match &mut self.queue {
            InternalQueue::CommandQueue(queue) => {
                queue.push(command);
            }
            InternalQueue::RawCommandQueue(queue) => {
                // SAFETY: `RawCommandQueue` is only every constructed in `Commands::new_raw_from_entities`
                // where the caller of that has ensured that `queue` outlives `self`
                unsafe {
                    queue.push(command);
                }
            }
        }
    }

    /// Adds a series of [`Bundles`](Bundle) to each [`Entity`] they are paired with,
    /// based on a batch of `(Entity, Bundle)` pairs.
    ///
    /// A batch can be any type that implements [`IntoIterator`]
    /// and contains `(Entity, Bundle)` tuples,
    /// such as a [`Vec<(Entity, Bundle)>`](alloc::vec::Vec)
    /// or an array `[(Entity, Bundle); N]`.
    ///
    /// This will overwrite any pre-existing components shared by the [`Bundle`] type.
    /// Use [`Commands::insert_batch_if_new`] to keep the pre-existing components instead.
    ///
    /// This method is equivalent to iterating the batch
    /// and calling [`insert`](EntityCommands::insert) for each pair,
    /// but is faster by caching data that is shared between entities.
    ///
    /// # Fallible
    ///
    /// This command will fail if any of the given entities do not exist.
    ///
    /// It will internally return a [`TryInsertBatchError`](crate::world::error::TryInsertBatchError),
    /// which will be handled by the [default error handler](crate::error::DefaultErrorHandler).
    #[track_caller]
    pub fn insert_batch<I, B>(&mut self, batch: I)
    where
        I: IntoIterator<Item = (Entity, B)> + Send + Sync + 'static,
        B: Bundle<Effect: NoBundleEffect>,
    {
        self.queue(command::insert_batch(batch, InsertMode::Replace));
    }

    /// Adds a series of [`Bundles`](Bundle) to each [`Entity`] they are paired with,
    /// based on a batch of `(Entity, Bundle)` pairs.
    ///
    /// A batch can be any type that implements [`IntoIterator`]
    /// and contains `(Entity, Bundle)` tuples,
    /// such as a [`Vec<(Entity, Bundle)>`](alloc::vec::Vec)
    /// or an array `[(Entity, Bundle); N]`.
    ///
    /// This will keep any pre-existing components shared by the [`Bundle`] type
    /// and discard the new values.
    /// Use [`Commands::insert_batch`] to overwrite the pre-existing components instead.
    ///
    /// This method is equivalent to iterating the batch
    /// and calling [`insert_if_new`](EntityCommands::insert_if_new) for each pair,
    /// but is faster by caching data that is shared between entities.
    ///
    /// # Fallible
    ///
    /// This command will fail if any of the given entities do not exist.
    ///
    /// It will internally return a [`TryInsertBatchError`](crate::world::error::TryInsertBatchError),
    /// which will be handled by the [default error handler](crate::error::DefaultErrorHandler).
    #[track_caller]
    pub fn insert_batch_if_new<I, B>(&mut self, batch: I)
    where
        I: IntoIterator<Item = (Entity, B)> + Send + Sync + 'static,
        B: Bundle<Effect: NoBundleEffect>,
    {
        self.queue(command::insert_batch(batch, InsertMode::Keep));
    }

    /// Adds a series of [`Bundles`](Bundle) to each [`Entity`] they are paired with,
    /// based on a batch of `(Entity, Bundle)` pairs.
    ///
    /// A batch can be any type that implements [`IntoIterator`]
    /// and contains `(Entity, Bundle)` tuples,
    /// such as a [`Vec<(Entity, Bundle)>`](alloc::vec::Vec)
    /// or an array `[(Entity, Bundle); N]`.
    ///
    /// This will overwrite any pre-existing components shared by the [`Bundle`] type.
    /// Use [`Commands::try_insert_batch_if_new`] to keep the pre-existing components instead.
    ///
    /// This method is equivalent to iterating the batch
    /// and calling [`insert`](EntityCommands::insert) for each pair,
    /// but is faster by caching data that is shared between entities.
    ///
    /// # Fallible
    ///
    /// This command will fail if any of the given entities do not exist.
    ///
    /// It will internally return a [`TryInsertBatchError`](crate::world::error::TryInsertBatchError),
    /// which will be handled by [logging the error at the `warn` level](warn).
    #[track_caller]
    pub fn try_insert_batch<I, B>(&mut self, batch: I)
    where
        I: IntoIterator<Item = (Entity, B)> + Send + Sync + 'static,
        B: Bundle<Effect: NoBundleEffect>,
    {
        self.queue(command::insert_batch(batch, InsertMode::Replace).handle_error_with(warn));
    }

    /// Adds a series of [`Bundles`](Bundle) to each [`Entity`] they are paired with,
    /// based on a batch of `(Entity, Bundle)` pairs.
    ///
    /// A batch can be any type that implements [`IntoIterator`]
    /// and contains `(Entity, Bundle)` tuples,
    /// such as a [`Vec<(Entity, Bundle)>`](alloc::vec::Vec)
    /// or an array `[(Entity, Bundle); N]`.
    ///
    /// This will keep any pre-existing components shared by the [`Bundle`] type
    /// and discard the new values.
    /// Use [`Commands::try_insert_batch`] to overwrite the pre-existing components instead.
    ///
    /// This method is equivalent to iterating the batch
    /// and calling [`insert_if_new`](EntityCommands::insert_if_new) for each pair,
    /// but is faster by caching data that is shared between entities.
    ///
    /// # Fallible
    ///
    /// This command will fail if any of the given entities do not exist.
    ///
    /// It will internally return a [`TryInsertBatchError`](crate::world::error::TryInsertBatchError),
    /// which will be handled by [logging the error at the `warn` level](warn).
    #[track_caller]
    pub fn try_insert_batch_if_new<I, B>(&mut self, batch: I)
    where
        I: IntoIterator<Item = (Entity, B)> + Send + Sync + 'static,
        B: Bundle<Effect: NoBundleEffect>,
    {
        self.queue(command::insert_batch(batch, InsertMode::Keep).handle_error_with(warn));
    }

    /// Inserts a [`Resource`] into the [`World`] with an inferred value.
    ///
    /// The inferred value is determined by the [`FromWorld`] trait of the resource.
    /// Note that any resource with the [`Default`] trait automatically implements [`FromWorld`],
    /// and those default values will be used.
    ///
    /// If the resource already exists when the command is applied, nothing happens.
    ///
    /// # Example
    ///
    /// ```
    /// # use bevy_ecs::prelude::*;
    /// #[derive(Resource, Default)]
    /// struct Scoreboard {
    ///     current_score: u32,
    ///     high_score: u32,
    /// }
    ///
    /// fn initialize_scoreboard(mut commands: Commands) {
    ///     commands.init_resource::<Scoreboard>();
    /// }
    /// # bevy_ecs::system::assert_is_system(initialize_scoreboard);
    /// ```
    #[track_caller]
    pub fn init_resource<R: Resource + FromWorld>(&mut self) {
        self.queue(command::init_resource::<R>());
    }

    /// Inserts a [`Resource`] into the [`World`] with a specific value.
    ///
    /// This will overwrite any previous value of the same resource type.
    ///
    /// # Example
    ///
    /// ```
    /// # use bevy_ecs::prelude::*;
    /// #[derive(Resource)]
    /// struct Scoreboard {
    ///     current_score: u32,
    ///     high_score: u32,
    /// }
    ///
    /// fn system(mut commands: Commands) {
    ///     commands.insert_resource(Scoreboard {
    ///         current_score: 0,
    ///         high_score: 0,
    ///     });
    /// }
    /// # bevy_ecs::system::assert_is_system(system);
    /// ```
    #[track_caller]
    pub fn insert_resource<R: Resource>(&mut self, resource: R) {
        self.queue(command::insert_resource(resource));
    }

    /// Removes a [`Resource`] from the [`World`].
    ///
    /// # Example
    ///
    /// ```
    /// # use bevy_ecs::prelude::*;
    /// #[derive(Resource)]
    /// struct Scoreboard {
    ///     current_score: u32,
    ///     high_score: u32,
    /// }
    ///
    /// fn system(mut commands: Commands) {
    ///     commands.remove_resource::<Scoreboard>();
    /// }
    /// # bevy_ecs::system::assert_is_system(system);
    /// ```
    pub fn remove_resource<R: Resource>(&mut self) {
        self.queue(command::remove_resource::<R>());
    }

    /// Runs the system corresponding to the given [`SystemId`].
    /// Before running a system, it must first be registered via
    /// [`Commands::register_system`] or [`World::register_system`].
    ///
    /// The system is run in an exclusive and single-threaded way.
    /// Running slow systems can become a bottleneck.
    ///
    /// There is no way to get the output of a system when run as a command, because the
    /// execution of the system happens later. To get the output of a system, use
    /// [`World::run_system`] or [`World::run_system_with`] instead of running the system as a command.
    ///
    /// # Fallible
    ///
    /// This command will fail if the given [`SystemId`]
    /// does not correspond to a [`System`](crate::system::System).
    ///
    /// It will internally return a [`RegisteredSystemError`](crate::system::system_registry::RegisteredSystemError),
    /// which will be handled by [logging the error at the `warn` level](warn).
    pub fn run_system<O: 'static>(&mut self, id: SystemId<(), O>) {
        self.queue(command::run_system(id).handle_error_with(warn));
    }

    /// Runs the system corresponding to the given [`SystemId`] with input.
    /// Before running a system, it must first be registered via
    /// [`Commands::register_system`] or [`World::register_system`].
    ///
    /// The system is run in an exclusive and single-threaded way.
    /// Running slow systems can become a bottleneck.
    ///
    /// There is no way to get the output of a system when run as a command, because the
    /// execution of the system happens later. To get the output of a system, use
    /// [`World::run_system`] or [`World::run_system_with`] instead of running the system as a command.
    ///
    /// # Fallible
    ///
    /// This command will fail if the given [`SystemId`]
    /// does not correspond to a [`System`](crate::system::System).
    ///
    /// It will internally return a [`RegisteredSystemError`](crate::system::system_registry::RegisteredSystemError),
    /// which will be handled by [logging the error at the `warn` level](warn).
    pub fn run_system_with<I>(&mut self, id: SystemId<I>, input: I::Inner<'static>)
    where
        I: SystemInput<Inner<'static>: Send> + 'static,
    {
        self.queue(command::run_system_with(id, input).handle_error_with(warn));
    }

    /// Registers a system and returns its [`SystemId`] so it can later be called by
    /// [`Commands::run_system`] or [`World::run_system`].
    ///
    /// This is different from adding systems to a [`Schedule`](crate::schedule::Schedule),
    /// because the [`SystemId`] that is returned can be used anywhere in the [`World`] to run the associated system.
    ///
    /// Using a [`Schedule`](crate::schedule::Schedule) is still preferred for most cases
    /// due to its better performance and ability to run non-conflicting systems simultaneously.
    ///
    /// # Note
    ///
    /// If the same system is registered more than once,
    /// each registration will be considered a different system,
    /// and they will each be given their own [`SystemId`].
    ///
    /// If you want to avoid registering the same system multiple times,
    /// consider using [`Commands::run_system_cached`] or storing the [`SystemId`]
    /// in a [`Local`](crate::system::Local).
    ///
    /// # Example
    ///
    /// ```
    /// # use bevy_ecs::{prelude::*, world::CommandQueue, system::SystemId};
    /// #[derive(Resource)]
    /// struct Counter(i32);
    ///
    /// fn register_system(
    ///     mut commands: Commands,
    ///     mut local_system: Local<Option<SystemId>>,
    /// ) {
    ///     if let Some(system) = *local_system {
    ///         commands.run_system(system);
    ///     } else {
    ///         *local_system = Some(commands.register_system(increment_counter));
    ///     }
    /// }
    ///
    /// fn increment_counter(mut value: ResMut<Counter>) {
    ///     value.0 += 1;
    /// }
    ///
    /// # let mut world = World::default();
    /// # world.insert_resource(Counter(0));
    /// # let mut queue_1 = CommandQueue::default();
    /// # let systemid = {
    /// #   let mut commands = Commands::new(&mut queue_1, &world);
    /// #   commands.register_system(increment_counter)
    /// # };
    /// # let mut queue_2 = CommandQueue::default();
    /// # {
    /// #   let mut commands = Commands::new(&mut queue_2, &world);
    /// #   commands.run_system(systemid);
    /// # }
    /// # queue_1.append(&mut queue_2);
    /// # queue_1.apply(&mut world);
    /// # assert_eq!(1, world.resource::<Counter>().0);
    /// # bevy_ecs::system::assert_is_system(register_system);
    /// ```
    pub fn register_system<I, O, M>(
        &mut self,
        system: impl IntoSystem<I, O, M> + 'static,
    ) -> SystemId<I, O>
    where
        I: SystemInput + Send + 'static,
        O: 'static,
    {
        let entity = self.spawn_empty().id();
        let system = RegisteredSystem::<I, O>::new(Box::new(IntoSystem::into_system(system)));
        self.entity(entity).insert(system);
        SystemId::from_entity(entity)
    }

    /// Removes a system previously registered with [`Commands::register_system`]
    /// or [`World::register_system`].
    ///
    /// After removing a system, the [`SystemId`] becomes invalid
    /// and attempting to use it afterwards will result in an error.
    /// Re-adding the removed system will register it with a new `SystemId`.
    ///
    /// # Fallible
    ///
    /// This command will fail if the given [`SystemId`]
    /// does not correspond to a [`System`](crate::system::System).
    ///
    /// It will internally return a [`RegisteredSystemError`](crate::system::system_registry::RegisteredSystemError),
    /// which will be handled by [logging the error at the `warn` level](warn).
    pub fn unregister_system<I, O>(&mut self, system_id: SystemId<I, O>)
    where
        I: SystemInput + Send + 'static,
        O: 'static,
    {
        self.queue(command::unregister_system(system_id).handle_error_with(warn));
    }

    /// Removes a system previously registered with one of the following:
    /// - [`Commands::run_system_cached`]
    /// - [`World::run_system_cached`]
    /// - [`World::register_system_cached`]
    ///
    /// # Fallible
    ///
    /// This command will fail if the given system
    /// is not currently cached in a [`CachedSystemId`](crate::system::CachedSystemId) resource.
    ///
    /// It will internally return a [`RegisteredSystemError`](crate::system::system_registry::RegisteredSystemError),
    /// which will be handled by [logging the error at the `warn` level](warn).
    pub fn unregister_system_cached<I, O, M, S>(&mut self, system: S)
    where
        I: SystemInput + Send + 'static,
        O: 'static,
        M: 'static,
        S: IntoSystem<I, O, M> + Send + 'static,
    {
        self.queue(command::unregister_system_cached(system).handle_error_with(warn));
    }

    /// Runs a cached system, registering it if necessary.
    ///
    /// Unlike [`Commands::run_system`], this method does not require manual registration.
    ///
    /// The first time this method is called for a particular system,
    /// it will register the system and store its [`SystemId`] in a
    /// [`CachedSystemId`](crate::system::CachedSystemId) resource for later.
    ///
    /// If you would rather manage the [`SystemId`] yourself,
    /// or register multiple copies of the same system,
    /// use [`Commands::register_system`] instead.
    ///
    /// # Limitations
    ///
    /// This method only accepts ZST (zero-sized) systems to guarantee that any two systems of
    /// the same type must be equal. This means that closures that capture the environment, and
    /// function pointers, are not accepted.
    ///
    /// If you want to access values from the environment within a system,
    /// consider passing them in as inputs via [`Commands::run_system_cached_with`].
    ///
    /// If that's not an option, consider [`Commands::register_system`] instead.
    pub fn run_system_cached<O, M, S>(&mut self, system: S)
    where
        O: 'static,
        M: 'static,
        S: IntoSystem<(), O, M> + Send + 'static,
    {
        self.queue(command::run_system_cached(system).handle_error_with(warn));
    }

    /// Runs a cached system with an input, registering it if necessary.
    ///
    /// Unlike [`Commands::run_system_with`], this method does not require manual registration.
    ///
    /// The first time this method is called for a particular system,
    /// it will register the system and store its [`SystemId`] in a
    /// [`CachedSystemId`](crate::system::CachedSystemId) resource for later.
    ///
    /// If you would rather manage the [`SystemId`] yourself,
    /// or register multiple copies of the same system,
    /// use [`Commands::register_system`] instead.
    ///
    /// # Limitations
    ///
    /// This method only accepts ZST (zero-sized) systems to guarantee that any two systems of
    /// the same type must be equal. This means that closures that capture the environment, and
    /// function pointers, are not accepted.
    ///
    /// If you want to access values from the environment within a system,
    /// consider passing them in as inputs.
    ///
    /// If that's not an option, consider [`Commands::register_system`] instead.
    pub fn run_system_cached_with<I, O, M, S>(&mut self, system: S, input: I::Inner<'static>)
    where
        I: SystemInput<Inner<'static>: Send> + Send + 'static,
        O: 'static,
        M: 'static,
        S: IntoSystem<I, O, M> + Send + 'static,
    {
        self.queue(command::run_system_cached_with(system, input).handle_error_with(warn));
    }

    /// Sends a global [`Event`] without any targets.
    ///
    /// This will run any [`Observer`] of the given [`Event`] that isn't scoped to specific targets.
    #[track_caller]
    pub fn trigger(&mut self, event: impl Event) {
        self.queue(command::trigger(event));
    }

    /// Sends an [`EntityEvent`] for the given targets.
    ///
    /// This will run any [`Observer`] of the given [`EntityEvent`] watching those targets.
    #[track_caller]
    pub fn trigger_targets(
        &mut self,
        event: impl EntityEvent,
        targets: impl TriggerTargets + Send + Sync + 'static,
    ) {
        self.queue(command::trigger_targets(event, targets));
    }

    /// Spawns an [`Observer`] and returns the [`EntityCommands`] associated
    /// with the entity that stores the observer.
    ///
    /// `observer` can be any system whose first parameter is [`On`].
    ///
    /// **Calling [`observe`](EntityCommands::observe) on the returned
    /// [`EntityCommands`] will observe the observer itself, which you very
    /// likely do not want.**
    ///
    /// # Panics
    ///
    /// Panics if the given system is an exclusive system.
    ///
    /// [`On`]: crate::observer::On
    pub fn add_observer<E: Event, B: Bundle, M>(
        &mut self,
        observer: impl IntoObserverSystem<E, B, M>,
    ) -> EntityCommands {
        self.spawn(Observer::new(observer))
    }

    /// Sends an arbitrary [`BufferedEvent`].
    ///
    /// This is a convenience method for sending events
    /// without requiring an [`EventWriter`](crate::event::EventWriter).
    ///
    /// # Performance
    ///
    /// Since this is a command, exclusive world access is used, which means that it will not profit from
    /// system-level parallelism on supported platforms.
    ///
    /// If these events are performance-critical or very frequently sent,
    /// consider using a typed [`EventWriter`](crate::event::EventWriter) instead.
    #[track_caller]
    pub fn send_event<E: BufferedEvent>(&mut self, event: E) -> &mut Self {
        self.queue(command::send_event(event));
        self
    }

    /// Runs the schedule corresponding to the given [`ScheduleLabel`].
    ///
    /// Calls [`World::try_run_schedule`](World::try_run_schedule).
    ///
    /// # Fallible
    ///
    /// This command will fail if the given [`ScheduleLabel`]
    /// does not correspond to a [`Schedule`](crate::schedule::Schedule).
    ///
    /// It will internally return a [`TryRunScheduleError`](crate::world::error::TryRunScheduleError),
    /// which will be handled by [logging the error at the `warn` level](warn).
    ///
    /// # Example
    ///
    /// ```
    /// # use bevy_ecs::prelude::*;
    /// # use bevy_ecs::schedule::ScheduleLabel;
    /// # #[derive(Default, Resource)]
    /// # struct Counter(u32);
    /// #[derive(ScheduleLabel, Hash, Debug, PartialEq, Eq, Clone, Copy)]
    /// struct FooSchedule;
    ///
    /// # fn foo_system(mut counter: ResMut<Counter>) {
    /// #     counter.0 += 1;
    /// # }
    /// #
    /// # let mut schedule = Schedule::new(FooSchedule);
    /// # schedule.add_systems(foo_system);
    /// #
    /// # let mut world = World::default();
    /// #
    /// # world.init_resource::<Counter>();
    /// # world.add_schedule(schedule);
    /// #
    /// # assert_eq!(world.resource::<Counter>().0, 0);
    /// #
    /// # let mut commands = world.commands();
    /// commands.run_schedule(FooSchedule);
    /// #
    /// # world.flush();
    /// #
    /// # assert_eq!(world.resource::<Counter>().0, 1);
    /// ```
    pub fn run_schedule(&mut self, label: impl ScheduleLabel) {
        self.queue(command::run_schedule(label).handle_error_with(warn));
    }
}

/// A list of commands that will be run to modify an [`Entity`].
///
/// # Note
///
/// Most [`Commands`] (and thereby [`EntityCommands`]) are deferred:
/// when you call the command, if it requires mutable access to the [`World`]
/// (that is, if it removes, adds, or changes something), it's not executed immediately.
///
/// Instead, the command is added to a "command queue."
/// The command queue is applied later
/// when the [`ApplyDeferred`](crate::schedule::ApplyDeferred) system runs.
/// Commands are executed one-by-one so that
/// each command can have exclusive access to the `World`.
///
/// # Fallible
///
/// Due to their deferred nature, an entity you're trying to change with an [`EntityCommand`]
/// can be despawned by the time the command is executed.
///
/// All deferred entity commands will check whether the entity exists at the time of execution
/// and will return an error if it doesn't.
///
/// # Error handling
///
/// An [`EntityCommand`] can return a [`Result`](crate::error::Result),
/// which will be passed to an [error handler](crate::error) if the `Result` is an error.
///
/// The default error handler panics. It can be configured via
/// the [`DefaultErrorHandler`](crate::error::DefaultErrorHandler) resource.
///
/// Alternatively, you can customize the error handler for a specific command
/// by calling [`EntityCommands::queue_handled`].
///
/// The [`error`](crate::error) module provides some simple error handlers for convenience.
pub struct EntityCommands<'a> {
    pub(crate) entity: Entity,
    pub(crate) commands: Commands<'a, 'a>,
}

impl<'a> EntityCommands<'a> {
    /// Returns the [`Entity`] id of the entity.
    ///
    /// # Example
    ///
    /// ```
    /// # use bevy_ecs::prelude::*;
    /// #
    /// fn my_system(mut commands: Commands) {
    ///     let entity_id = commands.spawn_empty().id();
    /// }
    /// # bevy_ecs::system::assert_is_system(my_system);
    /// ```
    #[inline]
    #[must_use = "Omit the .id() call if you do not need to store the `Entity` identifier."]
    pub fn id(&self) -> Entity {
        self.entity
    }

    /// Returns an [`EntityCommands`] with a smaller lifetime.
    ///
    /// This is useful if you have `&mut EntityCommands` but you need `EntityCommands`.
    pub fn reborrow(&mut self) -> EntityCommands {
        EntityCommands {
            entity: self.entity,
            commands: self.commands.reborrow(),
        }
    }

    /// Get an [`EntityEntryCommands`] for the [`Component`] `T`,
    /// allowing you to modify it or insert it if it isn't already present.
    ///
    /// See also [`insert_if_new`](Self::insert_if_new),
    /// which lets you insert a [`Bundle`] without overwriting it.
    ///
    /// # Example
    ///
    /// ```
    /// # use bevy_ecs::prelude::*;
    /// # #[derive(Resource)]
    /// # struct PlayerEntity { entity: Entity }
    /// #[derive(Component)]
    /// struct Level(u32);
    ///
    ///
    /// #[derive(Component, Default)]
    /// struct Mana {
    ///     max: u32,
    ///     current: u32,
    /// }
    ///
    /// fn level_up_system(mut commands: Commands, player: Res<PlayerEntity>) {
    ///     // If a component already exists then modify it, otherwise insert a default value
    ///     commands
    ///         .entity(player.entity)
    ///         .entry::<Level>()
    ///         .and_modify(|mut lvl| lvl.0 += 1)
    ///         .or_insert(Level(0));
    ///
    ///     // Add a default value if none exists, and then modify the existing or new value
    ///     commands
    ///         .entity(player.entity)
    ///         .entry::<Mana>()
    ///         .or_default()
    ///         .and_modify(|mut mana| {
    ///             mana.max += 10;
    ///             mana.current = mana.max;
    ///     });
    /// }
    ///
    /// # bevy_ecs::system::assert_is_system(level_up_system);
    /// ```
    pub fn entry<T: Component>(&mut self) -> EntityEntryCommands<T> {
        EntityEntryCommands {
            entity_commands: self.reborrow(),
            marker: PhantomData,
        }
    }

    /// Adds a [`Bundle`] of components to the entity.
    ///
    /// This will overwrite any previous value(s) of the same component type.
    /// See [`EntityCommands::insert_if_new`] to keep the old value instead.
    ///
    /// # Example
    ///
    /// ```
    /// # use bevy_ecs::prelude::*;
    /// # #[derive(Resource)]
    /// # struct PlayerEntity { entity: Entity }
    /// #[derive(Component)]
    /// struct Health(u32);
    /// #[derive(Component)]
    /// struct Strength(u32);
    /// #[derive(Component)]
    /// struct Defense(u32);
    ///
    /// #[derive(Bundle)]
    /// struct CombatBundle {
    ///     health: Health,
    ///     strength: Strength,
    /// }
    ///
    /// fn add_combat_stats_system(mut commands: Commands, player: Res<PlayerEntity>) {
    ///     commands
    ///         .entity(player.entity)
    ///         // You can insert individual components:
    ///         .insert(Defense(10))
    ///         // You can also insert pre-defined bundles of components:
    ///         .insert(CombatBundle {
    ///             health: Health(100),
    ///             strength: Strength(40),
    ///         })
    ///         // You can also insert tuples of components and bundles.
    ///         // This is equivalent to the calls above:
    ///         .insert((
    ///             Defense(10),
    ///             CombatBundle {
    ///                 health: Health(100),
    ///                 strength: Strength(40),
    ///             },
    ///         ));
    /// }
    /// # bevy_ecs::system::assert_is_system(add_combat_stats_system);
    /// ```
    #[track_caller]
    pub fn insert(&mut self, bundle: impl Bundle) -> &mut Self {
        self.queue(entity_command::insert(bundle, InsertMode::Replace))
    }

    /// Adds a [`Bundle`] of components to the entity if the predicate returns true.
    ///
    /// This is useful for chaining method calls.
    ///
    /// # Example
    ///
    /// ```
    /// # use bevy_ecs::prelude::*;
    /// # #[derive(Resource)]
    /// # struct PlayerEntity { entity: Entity }
    /// # impl PlayerEntity { fn is_spectator(&self) -> bool { true } }
    /// #[derive(Component)]
    /// struct StillLoadingStats;
    /// #[derive(Component)]
    /// struct Health(u32);
    ///
    /// fn add_health_system(mut commands: Commands, player: Res<PlayerEntity>) {
    ///     commands
    ///         .entity(player.entity)
    ///         .insert_if(Health(10), || !player.is_spectator())
    ///         .remove::<StillLoadingStats>();
    /// }
    /// # bevy_ecs::system::assert_is_system(add_health_system);
    /// ```
    #[track_caller]
    pub fn insert_if<F>(&mut self, bundle: impl Bundle, condition: F) -> &mut Self
    where
        F: FnOnce() -> bool,
    {
        if condition() {
            self.insert(bundle)
        } else {
            self
        }
    }

    /// Adds a [`Bundle`] of components to the entity without overwriting.
    ///
    /// This is the same as [`EntityCommands::insert`], but in case of duplicate
    /// components will leave the old values instead of replacing them with new ones.
    ///
    /// See also [`entry`](Self::entry), which lets you modify a [`Component`] if it's present,
    /// as well as initialize it with a default value.
    #[track_caller]
    pub fn insert_if_new(&mut self, bundle: impl Bundle) -> &mut Self {
        self.queue(entity_command::insert(bundle, InsertMode::Keep))
    }

    /// Adds a [`Bundle`] of components to the entity without overwriting if the
    /// predicate returns true.
    ///
    /// This is the same as [`EntityCommands::insert_if`], but in case of duplicate
    /// components will leave the old values instead of replacing them with new ones.
    #[track_caller]
    pub fn insert_if_new_and<F>(&mut self, bundle: impl Bundle, condition: F) -> &mut Self
    where
        F: FnOnce() -> bool,
    {
        if condition() {
            self.insert_if_new(bundle)
        } else {
            self
        }
    }

    /// Adds a dynamic [`Component`] to the entity.
    ///
    /// This will overwrite any previous value(s) of the same component type.
    ///
    /// You should prefer to use the typed API [`EntityCommands::insert`] where possible.
    ///
    /// # Safety
    ///
    /// - [`ComponentId`] must be from the same world as `self`.
    /// - `T` must have the same layout as the one passed during `component_id` creation.
    #[track_caller]
    pub unsafe fn insert_by_id<T: Send + 'static>(
        &mut self,
        component_id: ComponentId,
        value: T,
    ) -> &mut Self {
        self.queue(
            // SAFETY:
            // - `ComponentId` safety is ensured by the caller.
            // - `T` safety is ensured by the caller.
            unsafe { entity_command::insert_by_id(component_id, value, InsertMode::Replace) },
        )
    }

    /// Adds a dynamic [`Component`] to the entity.
    ///
    /// This will overwrite any previous value(s) of the same component type.
    ///
    /// You should prefer to use the typed API [`EntityCommands::try_insert`] where possible.
    ///
    /// # Note
    ///
    /// If the entity does not exist when this command is executed,
    /// the resulting error will be ignored.
    ///
    /// # Safety
    ///
    /// - [`ComponentId`] must be from the same world as `self`.
    /// - `T` must have the same layout as the one passed during `component_id` creation.
    #[track_caller]
    pub unsafe fn try_insert_by_id<T: Send + 'static>(
        &mut self,
        component_id: ComponentId,
        value: T,
    ) -> &mut Self {
        self.queue_handled(
            // SAFETY:
            // - `ComponentId` safety is ensured by the caller.
            // - `T` safety is ensured by the caller.
            unsafe { entity_command::insert_by_id(component_id, value, InsertMode::Replace) },
            ignore,
        )
    }

    /// Adds a [`Bundle`] of components to the entity.
    ///
    /// This will overwrite any previous value(s) of the same component type.
    ///
    /// # Note
    ///
    /// If the entity does not exist when this command is executed,
    /// the resulting error will be ignored.
    ///
    /// # Example
    ///
    /// ```
    /// # use bevy_ecs::prelude::*;
    /// # #[derive(Resource)]
    /// # struct PlayerEntity { entity: Entity }
    /// #[derive(Component)]
    /// struct Health(u32);
    /// #[derive(Component)]
    /// struct Strength(u32);
    /// #[derive(Component)]
    /// struct Defense(u32);
    ///
    /// #[derive(Bundle)]
    /// struct CombatBundle {
    ///     health: Health,
    ///     strength: Strength,
    /// }
    ///
    /// fn add_combat_stats_system(mut commands: Commands, player: Res<PlayerEntity>) {
    ///     commands.entity(player.entity)
    ///         // You can insert individual components:
    ///         .try_insert(Defense(10))
    ///         // You can also insert tuples of components:
    ///         .try_insert(CombatBundle {
    ///             health: Health(100),
    ///             strength: Strength(40),
    ///         });
    ///
    ///     // Suppose this occurs in a parallel adjacent system or process.
    ///     commands.entity(player.entity).despawn();
    ///
    ///     // This will not panic nor will it add the component.
    ///     commands.entity(player.entity).try_insert(Defense(5));
    /// }
    /// # bevy_ecs::system::assert_is_system(add_combat_stats_system);
    /// ```
    #[track_caller]
    pub fn try_insert(&mut self, bundle: impl Bundle) -> &mut Self {
        self.queue_handled(entity_command::insert(bundle, InsertMode::Replace), ignore)
    }

    /// Adds a [`Bundle`] of components to the entity if the predicate returns true.
    ///
    /// This is useful for chaining method calls.
    ///
    /// # Note
    ///
    /// If the entity does not exist when this command is executed,
    /// the resulting error will be ignored.
    #[track_caller]
    pub fn try_insert_if<F>(&mut self, bundle: impl Bundle, condition: F) -> &mut Self
    where
        F: FnOnce() -> bool,
    {
        if condition() {
            self.try_insert(bundle)
        } else {
            self
        }
    }

    /// Adds a [`Bundle`] of components to the entity without overwriting if the
    /// predicate returns true.
    ///
    /// This is the same as [`EntityCommands::try_insert_if`], but in case of duplicate
    /// components will leave the old values instead of replacing them with new ones.
    ///
    /// # Note
    ///
    /// If the entity does not exist when this command is executed,
    /// the resulting error will be ignored.
    #[track_caller]
    pub fn try_insert_if_new_and<F>(&mut self, bundle: impl Bundle, condition: F) -> &mut Self
    where
        F: FnOnce() -> bool,
    {
        if condition() {
            self.try_insert_if_new(bundle)
        } else {
            self
        }
    }

    /// Adds a [`Bundle`] of components to the entity without overwriting.
    ///
    /// This is the same as [`EntityCommands::try_insert`], but in case of duplicate
    /// components will leave the old values instead of replacing them with new ones.
    ///
    /// # Note
    ///
    /// If the entity does not exist when this command is executed,
    /// the resulting error will be ignored.
    #[track_caller]
    pub fn try_insert_if_new(&mut self, bundle: impl Bundle) -> &mut Self {
        self.queue_handled(entity_command::insert(bundle, InsertMode::Keep), ignore)
    }

    /// Removes a [`Bundle`] of components from the entity.
    ///
    /// This will remove all components that intersect with the provided bundle;
    /// the entity does not need to have all the components in the bundle.
    ///
    /// This will emit a warning if the entity does not exist.
    ///
    /// # Example
    ///
    /// ```
    /// # use bevy_ecs::prelude::*;
    /// # #[derive(Resource)]
    /// # struct PlayerEntity { entity: Entity }
    /// #[derive(Component)]
    /// struct Health(u32);
    /// #[derive(Component)]
    /// struct Strength(u32);
    /// #[derive(Component)]
    /// struct Defense(u32);
    ///
    /// #[derive(Bundle)]
    /// struct CombatBundle {
    ///     health: Health,
    ///     strength: Strength,
    /// }
    ///
    /// fn remove_combat_stats_system(mut commands: Commands, player: Res<PlayerEntity>) {
    ///     commands
    ///         .entity(player.entity)
    ///         // You can remove individual components:
    ///         .remove::<Defense>()
    ///         // You can also remove pre-defined bundles of components:
    ///         .remove::<CombatBundle>()
    ///         // You can also remove tuples of components and bundles.
    ///         // This is equivalent to the calls above:
    ///         .remove::<(Defense, CombatBundle)>();
    /// }
    /// # bevy_ecs::system::assert_is_system(remove_combat_stats_system);
    /// ```
    #[track_caller]
    pub fn remove<B: Bundle>(&mut self) -> &mut Self {
        self.queue_handled(entity_command::remove::<B>(), warn)
    }

    /// Removes a [`Bundle`] of components from the entity if the predicate returns true.
    ///
    /// This is useful for chaining method calls.
    ///
    /// # Example
    ///
    /// ```
    /// # use bevy_ecs::prelude::*;
    /// # #[derive(Resource)]
    /// # struct PlayerEntity { entity: Entity }
    /// # impl PlayerEntity { fn is_spectator(&self) -> bool { true } }
    /// #[derive(Component)]
    /// struct Health(u32);
    /// #[derive(Component)]
    /// struct Strength(u32);
    /// #[derive(Component)]
    /// struct Defense(u32);
    ///
    /// #[derive(Bundle)]
    /// struct CombatBundle {
    ///     health: Health,
    ///     strength: Strength,
    /// }
    ///
    /// fn remove_combat_stats_system(mut commands: Commands, player: Res<PlayerEntity>) {
    ///     commands
    ///         .entity(player.entity)
    ///         .remove_if::<(Defense, CombatBundle)>(|| !player.is_spectator());
    /// }
    /// # bevy_ecs::system::assert_is_system(remove_combat_stats_system);
    /// ```
    #[track_caller]
    pub fn remove_if<B: Bundle>(&mut self, condition: impl FnOnce() -> bool) -> &mut Self {
        if condition() {
            self.remove::<B>()
        } else {
            self
        }
    }

    /// Removes a [`Bundle`] of components from the entity if the predicate returns true.
    ///
    /// This is useful for chaining method calls.
    ///
    /// # Note
    ///
    /// If the entity does not exist when this command is executed,
    /// the resulting error will be ignored.
    #[track_caller]
    pub fn try_remove_if<B: Bundle>(&mut self, condition: impl FnOnce() -> bool) -> &mut Self {
        if condition() {
            self.try_remove::<B>()
        } else {
            self
        }
    }

    /// Removes a [`Bundle`] of components from the entity.
    ///
    /// This will remove all components that intersect with the provided bundle;
    /// the entity does not need to have all the components in the bundle.
    ///
    /// Unlike [`Self::remove`],
    /// this will not emit a warning if the entity does not exist.
    ///
    /// # Example
    ///
    /// ```
    /// # use bevy_ecs::prelude::*;
    /// # #[derive(Resource)]
    /// # struct PlayerEntity { entity: Entity }
    /// #[derive(Component)]
    /// struct Health(u32);
    /// #[derive(Component)]
    /// struct Strength(u32);
    /// #[derive(Component)]
    /// struct Defense(u32);
    ///
    /// #[derive(Bundle)]
    /// struct CombatBundle {
    ///     health: Health,
    ///     strength: Strength,
    /// }
    ///
    /// fn remove_combat_stats_system(mut commands: Commands, player: Res<PlayerEntity>) {
    ///     commands
    ///         .entity(player.entity)
    ///         // You can remove individual components:
    ///         .try_remove::<Defense>()
    ///         // You can also remove pre-defined bundles of components:
    ///         .try_remove::<CombatBundle>()
    ///         // You can also remove tuples of components and bundles.
    ///         // This is equivalent to the calls above:
    ///         .try_remove::<(Defense, CombatBundle)>();
    /// }
    /// # bevy_ecs::system::assert_is_system(remove_combat_stats_system);
    /// ```
    pub fn try_remove<B: Bundle>(&mut self) -> &mut Self {
        self.queue_handled(entity_command::remove::<B>(), ignore)
    }

    /// Removes a [`Bundle`] of components from the entity,
    /// and also removes any components required by the components in the bundle.
    ///
    /// This will remove all components that intersect with the provided bundle;
    /// the entity does not need to have all the components in the bundle.
    ///
    /// # Example
    ///
    /// ```
    /// # use bevy_ecs::prelude::*;
    /// # #[derive(Resource)]
    /// # struct PlayerEntity { entity: Entity }
    /// #
    /// #[derive(Component)]
    /// #[require(B)]
    /// struct A;
    /// #[derive(Component, Default)]
    /// struct B;
    ///
    /// fn remove_with_requires_system(mut commands: Commands, player: Res<PlayerEntity>) {
    ///     commands
    ///         .entity(player.entity)
    ///         // Removes both A and B from the entity, because B is required by A.
    ///         .remove_with_requires::<A>();
    /// }
    /// # bevy_ecs::system::assert_is_system(remove_with_requires_system);
    /// ```
    #[track_caller]
    pub fn remove_with_requires<B: Bundle>(&mut self) -> &mut Self {
        self.queue(entity_command::remove_with_requires::<B>())
    }

    /// Removes a dynamic [`Component`] from the entity if it exists.
    ///
    /// # Panics
    ///
    /// Panics if the provided [`ComponentId`] does not exist in the [`World`].
    #[track_caller]
    pub fn remove_by_id(&mut self, component_id: ComponentId) -> &mut Self {
        self.queue(entity_command::remove_by_id(component_id))
    }

    /// Removes all components associated with the entity.
    #[track_caller]
    pub fn clear(&mut self) -> &mut Self {
        self.queue(entity_command::clear())
    }

    /// Despawns the entity.
    ///
    /// This will emit a warning if the entity does not exist.
    ///
    /// # Note
    ///
    /// This will also despawn the entities in any [`RelationshipTarget`](crate::relationship::RelationshipTarget)
    /// that is configured to despawn descendants.
    ///
    /// For example, this will recursively despawn [`Children`](crate::hierarchy::Children).
    ///
    /// # Example
    ///
    /// ```
    /// # use bevy_ecs::prelude::*;
    /// # #[derive(Resource)]
    /// # struct CharacterToRemove { entity: Entity }
    /// #
    /// fn remove_character_system(
    ///     mut commands: Commands,
    ///     character_to_remove: Res<CharacterToRemove>
    /// ) {
    ///     commands.entity(character_to_remove.entity).despawn();
    /// }
    /// # bevy_ecs::system::assert_is_system(remove_character_system);
    /// ```
    #[track_caller]
    pub fn despawn(&mut self) {
        self.queue_handled(entity_command::despawn(), warn);
    }

    /// Despawns the entity.
    ///
    /// Unlike [`Self::despawn`],
    /// this will not emit a warning if the entity does not exist.
    ///
    /// # Note
    ///
    /// This will also despawn the entities in any [`RelationshipTarget`](crate::relationship::RelationshipTarget)
    /// that is configured to despawn descendants.
    ///
    /// For example, this will recursively despawn [`Children`](crate::hierarchy::Children).
    pub fn try_despawn(&mut self) {
        self.queue_handled(entity_command::despawn(), ignore);
    }

    /// Pushes an [`EntityCommand`] to the queue,
    /// which will get executed for the current [`Entity`].
    ///
    /// The [default error handler](crate::error::DefaultErrorHandler)
    /// will be used to handle error cases.
    /// Every [`EntityCommand`] checks whether the entity exists at the time of execution
    /// and returns an error if it does not.
    ///
    /// To use a custom error handler, see [`EntityCommands::queue_handled`].
    ///
    /// The command can be:
    /// - A custom struct that implements [`EntityCommand`].
    /// - A closure or function that matches the following signature:
    ///   - [`(EntityWorldMut)`](EntityWorldMut)
    ///   - [`(EntityWorldMut)`](EntityWorldMut) `->` [`Result`]
    /// - A built-in command from the [`entity_command`] module.
    ///
    /// # Example
    ///
    /// ```
    /// # use bevy_ecs::prelude::*;
    /// # fn my_system(mut commands: Commands) {
    /// commands
    ///     .spawn_empty()
    ///     // Closures with this signature implement `EntityCommand`.
    ///     .queue(|entity: EntityWorldMut| {
    ///         println!("Executed an EntityCommand for {}", entity.id());
    ///     });
    /// # }
    /// # bevy_ecs::system::assert_is_system(my_system);
    /// ```
    pub fn queue<C: EntityCommand<T> + CommandWithEntity<M>, T, M>(
        &mut self,
        command: C,
    ) -> &mut Self {
        self.commands.queue(command.with_entity(self.entity));
        self
    }

    /// Pushes an [`EntityCommand`] to the queue,
    /// which will get executed for the current [`Entity`].
    ///
    /// The given `error_handler` will be used to handle error cases.
    /// Every [`EntityCommand`] checks whether the entity exists at the time of execution
    /// and returns an error if it does not.
    ///
    /// To implicitly use the default error handler, see [`EntityCommands::queue`].
    ///
    /// The command can be:
    /// - A custom struct that implements [`EntityCommand`].
    /// - A closure or function that matches the following signature:
    ///   - [`(EntityWorldMut)`](EntityWorldMut)
    ///   - [`(EntityWorldMut)`](EntityWorldMut) `->` [`Result`]
    /// - A built-in command from the [`entity_command`] module.
    ///
    /// # Example
    ///
    /// ```
    /// # use bevy_ecs::prelude::*;
    /// # fn my_system(mut commands: Commands) {
    /// use bevy_ecs::error::warn;
    ///
    /// commands
    ///     .spawn_empty()
    ///     // Closures with this signature implement `EntityCommand`.
    ///     .queue_handled(
    ///         |entity: EntityWorldMut| -> Result {
    ///             let value: usize = "100".parse()?;
    ///             println!("Successfully parsed the value {} for entity {}", value, entity.id());
    ///             Ok(())
    ///         },
    ///         warn
    ///     );
    /// # }
    /// # bevy_ecs::system::assert_is_system(my_system);
    /// ```
    pub fn queue_handled<C: EntityCommand<T> + CommandWithEntity<M>, T, M>(
        &mut self,
        command: C,
        error_handler: fn(BevyError, ErrorContext),
    ) -> &mut Self {
        self.commands
            .queue_handled(command.with_entity(self.entity), error_handler);
        self
    }

    /// Removes all components except the given [`Bundle`] from the entity.
    ///
    /// # Example
    ///
    /// ```
    /// # use bevy_ecs::prelude::*;
    /// # #[derive(Resource)]
    /// # struct PlayerEntity { entity: Entity }
    /// #[derive(Component)]
    /// struct Health(u32);
    /// #[derive(Component)]
    /// struct Strength(u32);
    /// #[derive(Component)]
    /// struct Defense(u32);
    ///
    /// #[derive(Bundle)]
    /// struct CombatBundle {
    ///     health: Health,
    ///     strength: Strength,
    /// }
    ///
    /// fn remove_combat_stats_system(mut commands: Commands, player: Res<PlayerEntity>) {
    ///     commands
    ///         .entity(player.entity)
    ///         // You can retain a pre-defined Bundle of components,
    ///         // with this removing only the Defense component.
    ///         .retain::<CombatBundle>()
    ///         // You can also retain only a single component.
    ///         .retain::<Health>();
    /// }
    /// # bevy_ecs::system::assert_is_system(remove_combat_stats_system);
    /// ```
    #[track_caller]
    pub fn retain<B: Bundle>(&mut self) -> &mut Self {
        self.queue(entity_command::retain::<B>())
    }

    /// Logs the components of the entity at the [`info`](log::info) level.
    pub fn log_components(&mut self) -> &mut Self {
        self.queue(entity_command::log_components())
    }

    /// Returns the underlying [`Commands`].
    pub fn commands(&mut self) -> Commands {
        self.commands.reborrow()
    }

    /// Returns a mutable reference to the underlying [`Commands`].
    pub fn commands_mut(&mut self) -> &mut Commands<'a, 'a> {
        &mut self.commands
    }

    /// Sends an [`EntityEvent`] targeting the entity.
    ///
    /// This will run any [`Observer`] of the given [`EntityEvent`] watching this entity.
    #[track_caller]
    pub fn trigger(&mut self, event: impl EntityEvent) -> &mut Self {
        self.queue(entity_command::trigger(event))
    }

    /// Creates an [`Observer`] listening for events of type `E` targeting this entity.
    pub fn observe<E: EntityEvent, B: Bundle, M>(
        &mut self,
        observer: impl IntoObserverSystem<E, B, M>,
    ) -> &mut Self {
        self.queue(entity_command::observe(observer))
    }

    /// Clones parts of an entity (components, observers, etc.) onto another entity,
    /// configured through [`EntityClonerBuilder`].
    ///
    /// By default, the other entity will receive all the components of the original that implement
    /// [`Clone`] or [`Reflect`](bevy_reflect::Reflect).
    ///
    /// # Panics
    ///
    /// The command will panic when applied if the target entity does not exist.
    ///
    /// # Example
    ///
    /// Configure through [`EntityClonerBuilder`] as follows:
    /// ```
    /// # use bevy_ecs::prelude::*;
    /// #[derive(Component, Clone)]
    /// struct ComponentA(u32);
    /// #[derive(Component, Clone)]
    /// struct ComponentB(u32);
    ///
    /// fn example_system(mut commands: Commands) {
    ///     // Create an empty entity.
    ///     let target = commands.spawn_empty().id();
    ///
    ///     // Create a new entity and keep its EntityCommands.
    ///     let mut entity = commands.spawn((ComponentA(10), ComponentB(20)));
    ///
    ///     // Clone only ComponentA onto the target.
    ///     entity.clone_with(target, |builder| {
    ///         builder.deny::<ComponentB>();
    ///     });
    /// }
    /// # bevy_ecs::system::assert_is_system(example_system);
    /// ```
    ///
    /// See [`EntityClonerBuilder`] for more options.
    pub fn clone_with(
        &mut self,
        target: Entity,
        config: impl FnOnce(&mut EntityClonerBuilder) + Send + Sync + 'static,
    ) -> &mut Self {
        self.queue(entity_command::clone_with(target, config))
    }

    /// Spawns a clone of this entity and returns the [`EntityCommands`] of the clone.
    ///
    /// The clone will receive all the components of the original that implement
    /// [`Clone`] or [`Reflect`](bevy_reflect::Reflect).
    ///
    /// To configure cloning behavior (such as only cloning certain components),
    /// use [`EntityCommands::clone_and_spawn_with`].
    ///
    /// # Note
    ///
    /// If the original entity does not exist when this command is applied,
    /// the returned entity will have no components.
    ///
    /// # Example
    ///
    /// ```
    /// # use bevy_ecs::prelude::*;
    /// #[derive(Component, Clone)]
    /// struct ComponentA(u32);
    /// #[derive(Component, Clone)]
    /// struct ComponentB(u32);
    ///
    /// fn example_system(mut commands: Commands) {
    ///     // Create a new entity and store its EntityCommands.
    ///     let mut entity = commands.spawn((ComponentA(10), ComponentB(20)));
    ///
    ///     // Create a clone of the first entity.
    ///     let mut entity_clone = entity.clone_and_spawn();
    /// }
    /// # bevy_ecs::system::assert_is_system(example_system);
    pub fn clone_and_spawn(&mut self) -> EntityCommands<'_> {
        self.clone_and_spawn_with(|_| {})
    }

    /// Spawns a clone of this entity and allows configuring cloning behavior
    /// using [`EntityClonerBuilder`], returning the [`EntityCommands`] of the clone.
    ///
    /// By default, the clone will receive all the components of the original that implement
    /// [`Clone`] or [`Reflect`](bevy_reflect::Reflect).
    ///
    /// To exclude specific components, use [`EntityClonerBuilder::deny`].
    /// To only include specific components, use [`EntityClonerBuilder::deny_all`]
    /// followed by [`EntityClonerBuilder::allow`].
    ///
    /// See the methods on [`EntityClonerBuilder`] for more options.
    ///
    /// # Note
    ///
    /// If the original entity does not exist when this command is applied,
    /// the returned entity will have no components.
    ///
    /// # Example
    ///
    /// ```
    /// # use bevy_ecs::prelude::*;
    /// #[derive(Component, Clone)]
    /// struct ComponentA(u32);
    /// #[derive(Component, Clone)]
    /// struct ComponentB(u32);
    ///
    /// fn example_system(mut commands: Commands) {
    ///     // Create a new entity and store its EntityCommands.
    ///     let mut entity = commands.spawn((ComponentA(10), ComponentB(20)));
    ///
    ///     // Create a clone of the first entity, but without ComponentB.
    ///     let mut entity_clone = entity.clone_and_spawn_with(|builder| {
    ///         builder.deny::<ComponentB>();
    ///     });
    /// }
    /// # bevy_ecs::system::assert_is_system(example_system);
    pub fn clone_and_spawn_with(
        &mut self,
        config: impl FnOnce(&mut EntityClonerBuilder) + Send + Sync + 'static,
    ) -> EntityCommands<'_> {
        let entity_clone = self.commands().spawn_empty().id();
        self.clone_with(entity_clone, config);
        EntityCommands {
            commands: self.commands_mut().reborrow(),
            entity: entity_clone,
        }
    }

    /// Clones the specified components of this entity and inserts them into another entity.
    ///
    /// Components can only be cloned if they implement
    /// [`Clone`] or [`Reflect`](bevy_reflect::Reflect).
    ///
    /// # Panics
    ///
    /// The command will panic when applied if the target entity does not exist.
    pub fn clone_components<B: Bundle>(&mut self, target: Entity) -> &mut Self {
        self.queue(entity_command::clone_components::<B>(target))
    }

    /// Clones the specified components of this entity and inserts them into another entity,
    /// then removes the components from this entity.
    ///
    /// Components can only be cloned if they implement
    /// [`Clone`] or [`Reflect`](bevy_reflect::Reflect).
    ///
    /// # Panics
    ///
    /// The command will panic when applied if the target entity does not exist.
    pub fn move_components<B: Bundle>(&mut self, target: Entity) -> &mut Self {
        self.queue(entity_command::move_components::<B>(target))
    }
}

/// A wrapper around [`EntityCommands`] with convenience methods for working with a specified component type.
pub struct EntityEntryCommands<'a, T> {
    entity_commands: EntityCommands<'a>,
    marker: PhantomData<T>,
}

impl<'a, T: Component<Mutability = Mutable>> EntityEntryCommands<'a, T> {
    /// Modify the component `T` if it exists, using the function `modify`.
    pub fn and_modify(&mut self, modify: impl FnOnce(Mut<T>) + Send + Sync + 'static) -> &mut Self {
        self.entity_commands
            .queue(move |mut entity: EntityWorldMut| {
                if let Some(value) = entity.get_mut() {
                    modify(value);
                }
            });
        self
    }
}

impl<'a, T: Component> EntityEntryCommands<'a, T> {
    /// [Insert](EntityCommands::insert) `default` into this entity,
    /// if `T` is not already present.
    #[track_caller]
    pub fn or_insert(&mut self, default: T) -> &mut Self {
        self.entity_commands.insert_if_new(default);
        self
    }

    /// [Insert](EntityCommands::insert) `default` into this entity,
    /// if `T` is not already present.
    ///
    /// # Note
    ///
    /// If the entity does not exist when this command is executed,
    /// the resulting error will be ignored.
    #[track_caller]
    pub fn or_try_insert(&mut self, default: T) -> &mut Self {
        self.entity_commands.try_insert_if_new(default);
        self
    }

    /// [Insert](EntityCommands::insert) the value returned from `default` into this entity,
    /// if `T` is not already present.
    #[track_caller]
    pub fn or_insert_with(&mut self, default: impl Fn() -> T) -> &mut Self {
        self.or_insert(default())
    }

    /// [Insert](EntityCommands::insert) the value returned from `default` into this entity,
    /// if `T` is not already present.
    ///
    /// # Note
    ///
    /// If the entity does not exist when this command is executed,
    /// the resulting error will be ignored.
    #[track_caller]
    pub fn or_try_insert_with(&mut self, default: impl Fn() -> T) -> &mut Self {
        self.or_try_insert(default())
    }

    /// [Insert](EntityCommands::insert) `T::default` into this entity,
    /// if `T` is not already present.
    #[track_caller]
    pub fn or_default(&mut self) -> &mut Self
    where
        T: Default,
    {
        self.or_insert(T::default())
    }

    /// [Insert](EntityCommands::insert) `T::from_world` into this entity,
    /// if `T` is not already present.
    #[track_caller]
    pub fn or_from_world(&mut self) -> &mut Self
    where
        T: FromWorld,
    {
        self.entity_commands
            .queue(entity_command::insert_from_world::<T>(InsertMode::Keep));
        self
    }

    /// Get the [`EntityCommands`] from which the [`EntityEntryCommands`] was initiated.
    ///
    /// This allows you to continue chaining method calls after calling [`EntityCommands::entry`].
    ///
    /// # Example
    ///
    /// ```
    /// # use bevy_ecs::prelude::*;
    /// # #[derive(Resource)]
    /// # struct PlayerEntity { entity: Entity }
    /// #[derive(Component)]
    /// struct Level(u32);
    ///
    /// fn level_up_system(mut commands: Commands, player: Res<PlayerEntity>) {
    ///     commands
    ///         .entity(player.entity)
    ///         .entry::<Level>()
    ///         // Modify the component if it exists.
    ///         .and_modify(|mut lvl| lvl.0 += 1)
    ///         // Otherwise, insert a default value.
    ///         .or_insert(Level(0))
    ///         // Return the EntityCommands for the entity.
    ///         .entity()
    ///         // Continue chaining method calls.
    ///         .insert(Name::new("Player"));
    /// }
    /// # bevy_ecs::system::assert_is_system(level_up_system);
    /// ```
    pub fn entity(&mut self) -> EntityCommands {
        self.entity_commands.reborrow()
    }
}

#[cfg(test)]
mod tests {
    use crate::{
        component::Component,
        resource::Resource,
        system::Commands,
        world::{CommandQueue, FromWorld, World},
    };
    use alloc::{string::String, sync::Arc, vec, vec::Vec};
    use core::{
        any::TypeId,
        sync::atomic::{AtomicUsize, Ordering},
    };

    #[expect(
        dead_code,
        reason = "This struct is used to test how `Drop` behavior works in regards to SparseSet storage, and as such is solely a wrapper around `DropCk` to make it use the SparseSet storage. Because of this, the inner field is intentionally never read."
    )]
    #[derive(Component)]
    #[component(storage = "SparseSet")]
    struct SparseDropCk(DropCk);

    #[derive(Component)]
    struct DropCk(Arc<AtomicUsize>);
    impl DropCk {
        fn new_pair() -> (Self, Arc<AtomicUsize>) {
            let atomic = Arc::new(AtomicUsize::new(0));
            (DropCk(atomic.clone()), atomic)
        }
    }

    impl Drop for DropCk {
        fn drop(&mut self) {
            self.0.as_ref().fetch_add(1, Ordering::Relaxed);
        }
    }

    #[derive(Component, Resource)]
    struct W<T>(T);

    fn simple_command(world: &mut World) {
        world.spawn((W(0u32), W(42u64)));
    }

    impl FromWorld for W<String> {
        fn from_world(world: &mut World) -> Self {
            let v = world.resource::<W<usize>>();
            Self("*".repeat(v.0))
        }
    }

    #[test]
    fn entity_commands_entry() {
        let mut world = World::default();
        let mut queue = CommandQueue::default();
        let mut commands = Commands::new(&mut queue, &world);
        let entity = commands.spawn_empty().id();
        commands
            .entity(entity)
            .entry::<W<u32>>()
            .and_modify(|_| unreachable!());
        queue.apply(&mut world);
        assert!(!world.entity(entity).contains::<W<u32>>());
        let mut commands = Commands::new(&mut queue, &world);
        commands
            .entity(entity)
            .entry::<W<u32>>()
            .or_insert(W(0))
            .and_modify(|mut val| {
                val.0 = 21;
            });
        queue.apply(&mut world);
        assert_eq!(21, world.get::<W<u32>>(entity).unwrap().0);
        let mut commands = Commands::new(&mut queue, &world);
        commands
            .entity(entity)
            .entry::<W<u64>>()
            .and_modify(|_| unreachable!())
            .or_insert(W(42));
        queue.apply(&mut world);
        assert_eq!(42, world.get::<W<u64>>(entity).unwrap().0);
        world.insert_resource(W(5_usize));
        let mut commands = Commands::new(&mut queue, &world);
        commands.entity(entity).entry::<W<String>>().or_from_world();
        queue.apply(&mut world);
        assert_eq!("*****", &world.get::<W<String>>(entity).unwrap().0);
        let mut commands = Commands::new(&mut queue, &world);
        let id = commands.entity(entity).entry::<W<u64>>().entity().id();
        queue.apply(&mut world);
        assert_eq!(id, entity);
    }

    #[test]
    fn commands() {
        let mut world = World::default();
        let mut command_queue = CommandQueue::default();
        let entity = Commands::new(&mut command_queue, &world)
            .spawn((W(1u32), W(2u64)))
            .id();
        command_queue.apply(&mut world);
<<<<<<< HEAD
        assert_eq!(world.entities().count_constructed(), 1);
=======
        assert_eq!(world.entity_count(), 1);
>>>>>>> efd17f13
        let results = world
            .query::<(&W<u32>, &W<u64>)>()
            .iter(&world)
            .map(|(a, b)| (a.0, b.0))
            .collect::<Vec<_>>();
        assert_eq!(results, vec![(1u32, 2u64)]);
        // test entity despawn
        {
            let mut commands = Commands::new(&mut command_queue, &world);
            commands.entity(entity).despawn();
            commands.entity(entity).despawn(); // double despawn shouldn't panic
        }
        command_queue.apply(&mut world);
        let results2 = world
            .query::<(&W<u32>, &W<u64>)>()
            .iter(&world)
            .map(|(a, b)| (a.0, b.0))
            .collect::<Vec<_>>();
        assert_eq!(results2, vec![]);

        // test adding simple (FnOnce) commands
        {
            let mut commands = Commands::new(&mut command_queue, &world);

            // set up a simple command using a closure that adds one additional entity
            commands.queue(|world: &mut World| {
                world.spawn((W(42u32), W(0u64)));
            });

            // set up a simple command using a function that adds one additional entity
            commands.queue(simple_command);
        }
        command_queue.apply(&mut world);
        let results3 = world
            .query::<(&W<u32>, &W<u64>)>()
            .iter(&world)
            .map(|(a, b)| (a.0, b.0))
            .collect::<Vec<_>>();

        assert_eq!(results3, vec![(42u32, 0u64), (0u32, 42u64)]);
    }

    #[test]
    fn insert_components() {
        let mut world = World::default();
        let mut command_queue1 = CommandQueue::default();

        // insert components
        let entity = Commands::new(&mut command_queue1, &world)
            .spawn(())
            .insert_if(W(1u8), || true)
            .insert_if(W(2u8), || false)
            .insert_if_new(W(1u16))
            .insert_if_new(W(2u16))
            .insert_if_new_and(W(1u32), || false)
            .insert_if_new_and(W(2u32), || true)
            .insert_if_new_and(W(3u32), || true)
            .id();
        command_queue1.apply(&mut world);

        let results = world
            .query::<(&W<u8>, &W<u16>, &W<u32>)>()
            .iter(&world)
            .map(|(a, b, c)| (a.0, b.0, c.0))
            .collect::<Vec<_>>();
        assert_eq!(results, vec![(1u8, 1u16, 2u32)]);

        // try to insert components after despawning entity
        // in another command queue
        Commands::new(&mut command_queue1, &world)
            .entity(entity)
            .try_insert_if_new_and(W(1u64), || true);

        let mut command_queue2 = CommandQueue::default();
        Commands::new(&mut command_queue2, &world)
            .entity(entity)
            .despawn();
        command_queue2.apply(&mut world);
        command_queue1.apply(&mut world);
    }

    #[test]
    fn remove_components() {
        let mut world = World::default();

        let mut command_queue = CommandQueue::default();
        let (dense_dropck, dense_is_dropped) = DropCk::new_pair();
        let (sparse_dropck, sparse_is_dropped) = DropCk::new_pair();
        let sparse_dropck = SparseDropCk(sparse_dropck);

        let entity = Commands::new(&mut command_queue, &world)
            .spawn((W(1u32), W(2u64), dense_dropck, sparse_dropck))
            .id();
        command_queue.apply(&mut world);
        let results_before = world
            .query::<(&W<u32>, &W<u64>)>()
            .iter(&world)
            .map(|(a, b)| (a.0, b.0))
            .collect::<Vec<_>>();
        assert_eq!(results_before, vec![(1u32, 2u64)]);

        // test component removal
        Commands::new(&mut command_queue, &world)
            .entity(entity)
            .remove::<W<u32>>()
            .remove::<(W<u32>, W<u64>, SparseDropCk, DropCk)>();

        assert_eq!(dense_is_dropped.load(Ordering::Relaxed), 0);
        assert_eq!(sparse_is_dropped.load(Ordering::Relaxed), 0);
        command_queue.apply(&mut world);
        assert_eq!(dense_is_dropped.load(Ordering::Relaxed), 1);
        assert_eq!(sparse_is_dropped.load(Ordering::Relaxed), 1);

        let results_after = world
            .query::<(&W<u32>, &W<u64>)>()
            .iter(&world)
            .map(|(a, b)| (a.0, b.0))
            .collect::<Vec<_>>();
        assert_eq!(results_after, vec![]);
        let results_after_u64 = world
            .query::<&W<u64>>()
            .iter(&world)
            .map(|v| v.0)
            .collect::<Vec<_>>();
        assert_eq!(results_after_u64, vec![]);
    }

    #[test]
    fn remove_components_by_id() {
        let mut world = World::default();

        let mut command_queue = CommandQueue::default();
        let (dense_dropck, dense_is_dropped) = DropCk::new_pair();
        let (sparse_dropck, sparse_is_dropped) = DropCk::new_pair();
        let sparse_dropck = SparseDropCk(sparse_dropck);

        let entity = Commands::new(&mut command_queue, &world)
            .spawn((W(1u32), W(2u64), dense_dropck, sparse_dropck))
            .id();
        command_queue.apply(&mut world);
        let results_before = world
            .query::<(&W<u32>, &W<u64>)>()
            .iter(&world)
            .map(|(a, b)| (a.0, b.0))
            .collect::<Vec<_>>();
        assert_eq!(results_before, vec![(1u32, 2u64)]);

        // test component removal
        Commands::new(&mut command_queue, &world)
            .entity(entity)
            .remove_by_id(world.components().get_id(TypeId::of::<W<u32>>()).unwrap())
            .remove_by_id(world.components().get_id(TypeId::of::<W<u64>>()).unwrap())
            .remove_by_id(world.components().get_id(TypeId::of::<DropCk>()).unwrap())
            .remove_by_id(
                world
                    .components()
                    .get_id(TypeId::of::<SparseDropCk>())
                    .unwrap(),
            );

        assert_eq!(dense_is_dropped.load(Ordering::Relaxed), 0);
        assert_eq!(sparse_is_dropped.load(Ordering::Relaxed), 0);
        command_queue.apply(&mut world);
        assert_eq!(dense_is_dropped.load(Ordering::Relaxed), 1);
        assert_eq!(sparse_is_dropped.load(Ordering::Relaxed), 1);

        let results_after = world
            .query::<(&W<u32>, &W<u64>)>()
            .iter(&world)
            .map(|(a, b)| (a.0, b.0))
            .collect::<Vec<_>>();
        assert_eq!(results_after, vec![]);
        let results_after_u64 = world
            .query::<&W<u64>>()
            .iter(&world)
            .map(|v| v.0)
            .collect::<Vec<_>>();
        assert_eq!(results_after_u64, vec![]);
    }

    #[test]
    fn remove_resources() {
        let mut world = World::default();
        let mut queue = CommandQueue::default();
        {
            let mut commands = Commands::new(&mut queue, &world);
            commands.insert_resource(W(123i32));
            commands.insert_resource(W(456.0f64));
        }

        queue.apply(&mut world);
        assert!(world.contains_resource::<W<i32>>());
        assert!(world.contains_resource::<W<f64>>());

        {
            let mut commands = Commands::new(&mut queue, &world);
            // test resource removal
            commands.remove_resource::<W<i32>>();
        }
        queue.apply(&mut world);
        assert!(!world.contains_resource::<W<i32>>());
        assert!(world.contains_resource::<W<f64>>());
    }

    #[test]
    fn remove_component_with_required_components() {
        #[derive(Component)]
        #[require(Y)]
        struct X;

        #[derive(Component, Default)]
        struct Y;

        #[derive(Component)]
        struct Z;

        let mut world = World::default();
        let mut queue = CommandQueue::default();
        let e = {
            let mut commands = Commands::new(&mut queue, &world);
            commands.spawn((X, Z)).id()
        };
        queue.apply(&mut world);

        assert!(world.get::<Y>(e).is_some());
        assert!(world.get::<X>(e).is_some());
        assert!(world.get::<Z>(e).is_some());

        {
            let mut commands = Commands::new(&mut queue, &world);
            commands.entity(e).remove_with_requires::<X>();
        }
        queue.apply(&mut world);

        assert!(world.get::<Y>(e).is_none());
        assert!(world.get::<X>(e).is_none());

        assert!(world.get::<Z>(e).is_some());
    }

    #[test]
    fn unregister_system_cached_commands() {
        let mut world = World::default();
        let mut queue = CommandQueue::default();

        fn nothing() {}

        let resources = world.iter_resources().count();
        let id = world.register_system_cached(nothing);
        assert_eq!(world.iter_resources().count(), resources + 1);
        assert!(world.get_entity(id.entity).is_ok());

        let mut commands = Commands::new(&mut queue, &world);
        commands.unregister_system_cached(nothing);
        queue.apply(&mut world);
        assert_eq!(world.iter_resources().count(), resources);
        assert!(world.get_entity(id.entity).is_err());
    }

    fn is_send<T: Send>() {}
    fn is_sync<T: Sync>() {}

    #[test]
    fn test_commands_are_send_and_sync() {
        is_send::<Commands>();
        is_sync::<Commands>();
    }

    #[test]
    fn append() {
        let mut world = World::default();
        let mut queue_1 = CommandQueue::default();
        {
            let mut commands = Commands::new(&mut queue_1, &world);
            commands.insert_resource(W(123i32));
        }
        let mut queue_2 = CommandQueue::default();
        {
            let mut commands = Commands::new(&mut queue_2, &world);
            commands.insert_resource(W(456.0f64));
        }
        queue_1.append(&mut queue_2);
        queue_1.apply(&mut world);
        assert!(world.contains_resource::<W<i32>>());
        assert!(world.contains_resource::<W<f64>>());
    }

    #[test]
    fn track_spawn_ticks() {
        let mut world = World::default();
        world.increment_change_tick();
        let expected = world.change_tick();
        let id = world.commands().spawn_empty().id();
        world.flush();
        assert_eq!(
            Some(expected),
            world.entities().entity_get_spawned_or_despawned_at(id)
        );
    }
}<|MERGE_RESOLUTION|>--- conflicted
+++ resolved
@@ -2392,11 +2392,7 @@
             .spawn((W(1u32), W(2u64)))
             .id();
         command_queue.apply(&mut world);
-<<<<<<< HEAD
-        assert_eq!(world.entities().count_constructed(), 1);
-=======
         assert_eq!(world.entity_count(), 1);
->>>>>>> efd17f13
         let results = world
             .query::<(&W<u32>, &W<u64>)>()
             .iter(&world)
