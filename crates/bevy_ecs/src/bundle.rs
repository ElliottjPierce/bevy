--- conflicted
+++ resolved
@@ -65,13 +65,8 @@
         Component, ComponentId, Components, ComponentsRegistrator, RequiredComponentConstructor,
         RequiredComponents, StorageType, Tick,
     },
-<<<<<<< HEAD
     entity::{Entities, EntitiesAllocator, Entity, EntityLocation},
-    lifecycle::{ON_ADD, ON_INSERT, ON_REMOVE, ON_REPLACE},
-=======
-    entity::{Entities, Entity, EntityLocation},
     lifecycle::{ADD, INSERT, REMOVE, REPLACE},
->>>>>>> 3926f020
     observer::Observers,
     prelude::World,
     query::DebugCheckedUnwrap,
