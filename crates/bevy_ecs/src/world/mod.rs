--- conflicted
+++ resolved
@@ -2223,179 +2223,6 @@
         unsafe { self.as_unsafe_world_cell().get_non_send_resource_mut() }
     }
 
-<<<<<<< HEAD
-    /// For a given batch of ([`Entity`], [`Bundle`]) pairs, either spawns each [`Entity`] with the given
-    /// bundle (if the entity does not exist), or inserts the [`Bundle`] (if the entity already exists).
-    /// This is faster than doing equivalent operations one-by-one.
-    /// Returns `Ok` if all entities were successfully inserted into or spawned. Otherwise it returns an `Err`
-    /// with a list of entities that could not be spawned or inserted into. A "spawn or insert" operation can
-    /// only fail if an [`Entity`] is passed in with an "invalid generation" that conflicts with an existing [`Entity`].
-    ///
-    /// # Note
-    /// Spawning a specific `entity` value is rarely the right choice. Most apps should use [`World::spawn_batch`].
-    /// This method should generally only be used for sharing entities across apps, and only when they have a scheme
-    /// worked out to share an ID space (which doesn't happen by default).
-    ///
-    /// ```ignore
-    /// use bevy_ecs::{entity::Entity, world::World, component::Component};
-    /// #[derive(Component)]
-    /// struct A(&'static str);
-    /// #[derive(Component, PartialEq, Debug)]
-    /// struct B(f32);
-    ///
-    /// let mut world = World::new();
-    /// let e0 = world.spawn_empty().id();
-    /// let e1 = world.spawn_empty().id();
-    /// world.insert_or_spawn_batch(vec![
-    ///   (e0, (A("a"), B(0.0))), // the first entity
-    ///   (e1, (A("b"), B(1.0))), // the second entity
-    /// ]);
-    ///
-    /// assert_eq!(world.get::<B>(e0), Some(&B(0.0)));
-    /// ```
-    #[track_caller]
-    #[deprecated(
-        since = "0.16.0",
-        note = "This can cause extreme performance problems when used with lots of arbitrary free entities. See #18054 on GitHub."
-    )]
-    pub fn insert_or_spawn_batch<I, B>(&mut self, iter: I) -> Result<(), Vec<Entity>>
-    where
-        I: IntoIterator,
-        I::IntoIter: Iterator<Item = (Entity, B)>,
-        B: Bundle<Effect: NoBundleEffect>,
-    {
-        #[expect(
-            deprecated,
-            reason = "This needs to be supported for now, and the outer function is deprecated too."
-        )]
-        self.insert_or_spawn_batch_with_caller(iter, MaybeLocation::caller())
-    }
-
-    /// Split into a new function so we can pass the calling location into the function when using
-    /// as a command.
-    #[inline]
-    #[deprecated(
-        since = "0.16.0",
-        note = "This can cause extreme performance problems when used with lots of arbitrary free entities. See #18054 on GitHub."
-    )]
-    pub(crate) fn insert_or_spawn_batch_with_caller<I, B>(
-        &mut self,
-        iter: I,
-        caller: MaybeLocation,
-    ) -> Result<(), Vec<Entity>>
-    where
-        I: IntoIterator,
-        I::IntoIter: Iterator<Item = (Entity, B)>,
-        B: Bundle<Effect: NoBundleEffect>,
-    {
-        self.flush();
-        let change_tick = self.change_tick();
-
-        // SAFETY: These come from the same world. `Self.components_registrator` can't be used since we borrow other fields too.
-        let mut registrator =
-            unsafe { ComponentsRegistrator::new(&mut self.components, &mut self.component_ids) };
-        let bundle_id = self
-            .bundles
-            .register_info::<B>(&mut registrator, &mut self.storages);
-        enum SpawnOrInsert<'w> {
-            Spawn(BundleSpawner<'w>),
-            Insert(BundleInserter<'w>, ArchetypeId),
-        }
-
-        impl<'w> SpawnOrInsert<'w> {
-            fn entities(&mut self) -> &mut Entities {
-                match self {
-                    SpawnOrInsert::Spawn(spawner) => spawner.entities(),
-                    SpawnOrInsert::Insert(inserter, _) => inserter.entities(),
-                }
-            }
-        }
-        // SAFETY: we initialized this bundle_id in `init_info`
-        let mut spawn_or_insert = SpawnOrInsert::Spawn(unsafe {
-            BundleSpawner::new_with_id(self, bundle_id, change_tick)
-        });
-
-        let mut invalid_entities = Vec::new();
-        for (entity, bundle) in iter {
-            #[expect(
-                deprecated,
-                reason = "This needs to be supported for now, and the outer function is deprecated too."
-            )]
-            match spawn_or_insert
-                .entities()
-                .alloc_at_without_replacement(entity)
-            {
-                AllocAtWithoutReplacement::Exists(location) => {
-                    match spawn_or_insert {
-                        SpawnOrInsert::Insert(ref mut inserter, archetype)
-                            if location.archetype_id == archetype =>
-                        {
-                            // SAFETY: `entity` is valid, `location` matches entity, bundle matches inserter
-                            unsafe {
-                                inserter.insert(
-                                    entity,
-                                    location,
-                                    bundle,
-                                    InsertMode::Replace,
-                                    caller,
-                                    RelationshipHookMode::Run,
-                                )
-                            };
-                        }
-                        _ => {
-                            // SAFETY: we initialized this bundle_id in `init_info`
-                            let mut inserter = unsafe {
-                                BundleInserter::new_with_id(
-                                    self,
-                                    location.archetype_id,
-                                    bundle_id,
-                                    change_tick,
-                                )
-                            };
-                            // SAFETY: `entity` is valid, `location` matches entity, bundle matches inserter
-                            unsafe {
-                                inserter.insert(
-                                    entity,
-                                    location,
-                                    bundle,
-                                    InsertMode::Replace,
-                                    caller,
-                                    RelationshipHookMode::Run,
-                                )
-                            };
-                            spawn_or_insert =
-                                SpawnOrInsert::Insert(inserter, location.archetype_id);
-                        }
-                    };
-                }
-                AllocAtWithoutReplacement::DidNotExist => {
-                    if let SpawnOrInsert::Spawn(ref mut spawner) = spawn_or_insert {
-                        // SAFETY: `entity` is allocated (but non existent), bundle matches inserter
-                        unsafe { spawner.spawn_non_existent(entity, bundle, caller) };
-                    } else {
-                        // SAFETY: we initialized this bundle_id in `init_info`
-                        let mut spawner =
-                            unsafe { BundleSpawner::new_with_id(self, bundle_id, change_tick) };
-                        // SAFETY: `entity` is valid, `location` matches entity, bundle matches inserter
-                        unsafe { spawner.spawn_non_existent(entity, bundle, caller) };
-                        spawn_or_insert = SpawnOrInsert::Spawn(spawner);
-                    }
-                }
-                AllocAtWithoutReplacement::ExistsWithWrongGeneration => {
-                    invalid_entities.push(entity);
-                }
-            }
-        }
-
-        if invalid_entities.is_empty() {
-            Ok(())
-        } else {
-            Err(invalid_entities)
-        }
-    }
-
-=======
->>>>>>> 732b2e0c
     /// For a given batch of ([`Entity`], [`Bundle`]) pairs,
     /// adds the `Bundle` of components to each `Entity`.
     /// This is faster than doing equivalent operations one-by-one.
