--- conflicted
+++ resolved
@@ -18,14 +18,10 @@
     world::command_queue::CommandQueue,
 };
 use crate::{
-<<<<<<< HEAD
     entity::{ConstructedEntityDoesNotExistError, ConstructionError, EntitiesAllocator},
-    error::{DefaultErrorHandler, ErrorHandler},
-=======
     error::{DefaultErrorHandler, ErrorHandler},
     lifecycle::{ComponentHooks, ON_ADD, ON_DESPAWN, ON_INSERT, ON_REMOVE, ON_REPLACE},
     prelude::{OnAdd, OnDespawn, OnInsert, OnRemove, OnReplace},
->>>>>>> 0d620cdf
 };
 pub use bevy_ecs_macros::FromWorld;
 pub use deferred_world::DeferredWorld;
@@ -2499,28 +2495,8 @@
                                 panic!("error[B0003]: Could not insert a bundle (of type `{}`) for entity {entity} because: {err}. See: https://bevyengine.org/learn/errors/b0003", core::any::type_name::<B>());
                             }
                         }
-<<<<<<< HEAD
                     }
                 }
-=======
-                        // SAFETY: `entity` is valid, `location` matches entity, bundle matches inserter
-                        unsafe {
-                            cache.inserter.insert(
-                                entity,
-                                location,
-                                bundle,
-                                insert_mode,
-                                caller,
-                                RelationshipHookMode::Run,
-                            )
-                        };
-                    } else {
-                        panic!("error[B0003]: Could not insert a bundle (of type `{}`) for entity {entity}, which {}. See: https://bevy.org/learn/errors/b0003", core::any::type_name::<B>(), self.entities.entity_does_not_exist_error_details(entity));
-                    }
-                }
-            } else {
-                panic!("error[B0003]: Could not insert a bundle (of type `{}`) for entity {first_entity}, which {}. See: https://bevy.org/learn/errors/b0003", core::any::type_name::<B>(), self.entities.entity_does_not_exist_error_details(first_entity));
->>>>>>> 0d620cdf
             }
         }
     }
