--- conflicted
+++ resolved
@@ -2462,10 +2462,9 @@
         // do the destruct
         let change_tick = self.world.change_tick();
         for component_id in archetype.components() {
-<<<<<<< HEAD
             self.world
                 .removed_components
-                .send(component_id, self.entity);
+                .write(component_id, self.entity);
         }
         // SAFETY: Since we had a location, and it was valid, this is safe.
         unsafe {
@@ -2474,9 +2473,6 @@
             self.world
                 .entities
                 .mark_construct_or_destruct(self.entity.row(), caller, change_tick);
-=======
-            world.removed_components.write(component_id, self.entity);
->>>>>>> 0ee93778
         }
 
         let table_row;
