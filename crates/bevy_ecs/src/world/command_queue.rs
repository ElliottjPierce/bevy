--- conflicted
+++ resolved
@@ -420,20 +420,12 @@
         let mut world = World::new();
         queue.apply(&mut world);
 
-<<<<<<< HEAD
-        assert_eq!(world.entities().count_constructed(), 2);
-=======
         assert_eq!(world.entity_count(), 2);
->>>>>>> efd17f13
 
         // The previous call to `apply` cleared the queue.
         // This call should do nothing.
         queue.apply(&mut world);
-<<<<<<< HEAD
-        assert_eq!(world.entities().count_constructed(), 2);
-=======
         assert_eq!(world.entity_count(), 2);
->>>>>>> efd17f13
     }
 
     #[expect(
@@ -467,11 +459,7 @@
         queue.push(SpawnCommand);
         queue.push(SpawnCommand);
         queue.apply(&mut world);
-<<<<<<< HEAD
-        assert_eq!(world.entities().count_constructed(), 3);
-=======
         assert_eq!(world.entity_count(), 3);
->>>>>>> efd17f13
     }
 
     #[test]
