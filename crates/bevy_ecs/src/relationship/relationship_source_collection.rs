--- conflicted
+++ resolved
@@ -27,13 +27,9 @@
     fn add(&mut self, entity: Entity) -> bool;
 
     /// Removes the given `entity` from the collection.
-<<<<<<< HEAD
-    /// Returns true if and only if it was present.
-=======
     ///
     /// Returns whether the collection actually contained
     /// the entity.
->>>>>>> a5ba2ed0
     fn remove(&mut self, entity: Entity) -> bool;
 
     /// Iterates all entities in the collection.
@@ -139,14 +135,7 @@
     fn remove(&mut self, entity: Entity) -> bool {
         if let Some(index) = <[Entity]>::iter(self).position(|e| *e == entity) {
             Vec::remove(self, index);
-<<<<<<< HEAD
-            true
-        } else {
-            false
-=======
-
             return true;
->>>>>>> a5ba2ed0
         }
 
         false
@@ -246,14 +235,7 @@
     fn remove(&mut self, entity: Entity) -> bool {
         if let Some(index) = <[Entity]>::iter(self).position(|e| *e == entity) {
             SmallVec::remove(self, index);
-<<<<<<< HEAD
-            true
-        } else {
-            false
-=======
-
             return true;
->>>>>>> a5ba2ed0
         }
 
         false
