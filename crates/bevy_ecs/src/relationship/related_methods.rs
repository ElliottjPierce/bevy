--- conflicted
+++ resolved
@@ -37,7 +37,6 @@
         self
     }
 
-<<<<<<< HEAD
     /// Relates the given entities to this entity with the relation `R`, starting at this particular index.
     /// Note that this first adds the relation and then rearanges it.
     /// See [`OrderedRelationshipSourceCollection::place`] for details on behavior.
@@ -55,13 +54,13 @@
             source.place(index, related);
         }
         self
-=======
+    }
+  
     /// Relates the given entity to this with the relation `R`.
     ///
     /// See [`add_related`](Self::add_related) if you want to relate more than one entity.
     pub fn add_one_related<R: Relationship>(&mut self, entity: Entity) -> &mut Self {
         self.add_related::<R>(&[entity])
->>>>>>> a5ba2ed0
     }
 
     /// Despawns entities that relate to this one via the given [`RelationshipTarget`].
