--- conflicted
+++ resolved
@@ -865,14 +865,9 @@
     }
 }
 
-<<<<<<< HEAD
 impl<'a> ExactSizeIterator for AllocEntitiesIterator<'a> {}
+
 impl<'a> core::iter::FusedIterator for AllocEntitiesIterator<'a> {}
-=======
-impl<'a> ExactSizeIterator for ReserveEntitiesIterator<'a> {}
-
-impl<'a> core::iter::FusedIterator for ReserveEntitiesIterator<'a> {}
->>>>>>> efd17f13
 
 // SAFETY: Newly allocated entity values are unique.
 unsafe impl EntitySetIterator for AllocEntitiesIterator<'_> {}
