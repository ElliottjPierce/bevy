--- conflicted
+++ resolved
@@ -95,13 +95,8 @@
     /// Note that this is called after already restricting the matched [`Table`]s and [`Archetype`]s to the
     /// ones that are compatible with the Filter's access.
     ///
-<<<<<<< HEAD
-    /// Implementers of this method will generally either have a trivial `true` body (required for archetypal filters),
-    /// or call [`WorldQuery::fetch`] to access the raw data needed to make the final decision on filter inclusion.
-=======
     /// Implementors of this method will generally either have a trivial `true` body (required for archetypal filters),
     /// or access the necessary data within this function to make the final decision on filter inclusion.
->>>>>>> 3c9e696f
     ///
     /// # Safety
     ///
