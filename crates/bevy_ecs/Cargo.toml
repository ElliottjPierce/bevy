--- conflicted
+++ resolved
@@ -94,19 +94,11 @@
 ]
 
 [dependencies]
-<<<<<<< HEAD
-bevy_ptr = { path = "../bevy_ptr", version = "0.15.0-dev" }
-bevy_reflect = { path = "../bevy_reflect", version = "0.15.0-dev", default-features = false, optional = true }
-bevy_tasks = { path = "../bevy_tasks", version = "0.15.0-dev", default-features = false, optional = true }
-bevy_utils = { path = "../bevy_utils", version = "0.15.0-dev", default-features = false, features = [
-    "alloc",
-=======
 bevy_ptr = { path = "../bevy_ptr", version = "0.16.0-dev" }
 bevy_reflect = { path = "../bevy_reflect", version = "0.16.0-dev", default-features = false, optional = true }
 bevy_tasks = { path = "../bevy_tasks", version = "0.16.0-dev", default-features = false, optional = true }
 bevy_utils = { path = "../bevy_utils", version = "0.16.0-dev", default-features = false, features = [
   "alloc",
->>>>>>> 6f68776e
 ] }
 bevy_ecs_macros = { path = "macros", version = "0.16.0-dev" }
 
